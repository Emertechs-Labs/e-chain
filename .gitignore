--- conflicted
+++ resolved
@@ -1,173 +1,3 @@
-<<<<<<< HEAD
-# Dependencies
-node_modules/
-/.pnp
-.pnp.js
-
-# Testing
-/coverage
-
-# Next.js
-/.next/
-/out/
-
-# Production
-/build
-
-# Misc
-.DS_Store
-*.pem
-
-# Debug
-npm-debug.log*
-yarn-debug.log*
-yarn-error.log*
-
-# Local env files
-.env*.local
-.env.development
-.env.test
-.env.production
-
-# Vercel
-.vercel
-
-# TypeScript
-*.tsbuildinfo
-next-env.d.ts
-
-# IDE
-.vscode/
-.idea/
-
-# OS
-.DS_Store
-Thumbs.db
-
-# Logs
-logs
-*.log
-
-# Runtime data
-pids
-*.pid
-*.seed
-*.pid.lock
-
-# Coverage directory used by tools like istanbul
-coverage/
-*.lcov
-
-# nyc test coverage
-.nyc_output
-
-# Grunt intermediate storage (https://gruntjs.com/creating-plugins#storing-task-files)
-.grunt
-
-# Bower dependency directory (https://bower.io/)
-bower_components
-
-# node-waf configuration
-.lock-wscript
-
-# Compiled binary addons (https://nodejs.org/api/addons.html)
-build/Release
-
-# Dependency directories
-jspm_packages/
-
-# TypeScript cache
-*.tsbuildinfo
-
-# Optional npm cache directory
-.npm
-
-# Optional eslint cache
-.eslintcache
-
-# Microbundle cache
-.rpt2_cache/
-.rts2_cache_cjs/
-.rts2_cache_es/
-.rts2_cache_umd/
-
-# Optional REPL history
-.node_repl_history
-
-# Output of 'npm pack'
-*.tgz
-
-# Yarn Integrity file
-.yarn-integrity
-
-# dotenv environment variables file
-.env
-.env.test
-.env.local
-.env.development.local
-.env.test.local
-.env.production.local
-
-# parcel-bundler cache (https://parceljs.org/)
-.cache
-.parcel-cache
-
-# Next.js build output
-.next
-
-# Nuxt.js build / generate output
-.nuxt
-dist
-
-# Gatsby files
-.cache/
-public
-
-# Storybook build outputs
-.out
-.storybook-out
-
-# Temporary folders
-tmp/
-temp/
-
-# Hardhat
-artifacts/
-cache/
-
-# TypeChain
-typechain-types/
-
-# Optional stylelint cache
-.stylelintcache
-
-# Yarn
-.yarn/cache
-.yarn/log
-.yarn/install-state.gz
-
-# Blockchain
-artifacts/
-broadcast/
-cache/
-deployments/
-flattened/
-
-# Frontend specific
-frontend/.next/
-frontend/out/
-frontend/.env*.local
-frontend/.env.development
-frontend/.env.test
-frontend/.env.production
-
-.vercel
-
-# QA artifacts
-qa-report.json
-qa_output.log
-test_results_*/
-=======
 # ============================================
 # NODE & DEPENDENCIES
 # ============================================
@@ -362,5 +192,4 @@
 
 # Polkadot builds
 polkadot/target/
-polkadot/node_modules/
->>>>>>> 63b7c485
+polkadot/node_modules/