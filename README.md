<<<<<<< HEAD
# Echain - Blockchain Event Platform

[![Solidity](https://img.shields.io/badge/Solidity-363636?style=for-the-badge&logo=solidity&logoColor=white)](https://soliditylang.org/)
[![TypeScript](https://img.shields.io/badge/TypeScript-007ACC?style=for-the-badge&logo=typescript&logoColor=white)](https://www.typescriptlang.org/)
[![Next.js](https://img.shields.io/badge/Next.js-000000?style=for-the-badge&logo=next.js&logoColor=white)](https://nextjs.org/)
[![Tailwind CSS](https://img.shields.io/badge/Tailwind_CSS-38B2AC?style=for-the-badge&logo=tailwind-css&logoColor=white)](https://tailwindcss.com/)
[![Base](https://img.shields.io/badge/Base-0052FF?style=for-the-badge&logo=base&logoColor=white)](https://base.org/)
[![Vercel](https://img.shields.io/badge/Vercel-000000?style=for-the-badge&logo=vercel&logoColor=white)](https://vercel.com/)

**A Web3-native event management platform built on Base with direct contract integration**

Echain transforms traditional events into blockchain-powered experiences with NFT tickets, POAP certificates, and gamified participation. Built with modern Web3 infrastructure for secure, transparent, and engaging event experiences.

## Deployed Contract Addresses (Base Sepolia)

| Contract | Address | Verified Link |
| -------- | ------- | ------------- |
| EventFactory | `0xA97cB40548905B05A67fCD4765438aFBEA4030fc` | [View on BaseScan](https://sepolia.basescan.org/address/0xA97cB40548905B05A67fCD4765438aFBEA4030fc#code) |
| EventTicket | `0xc8cd32F0b2a6EE43f465a3f88BC52955A805043C` | [View on BaseScan](https://sepolia.basescan.org/address/0xc8cd32F0b2a6EE43f465a3f88BC52955A805043C#code) |
| POAPAttendance | `0x08344CfBfB3afB2e114A0dbABbaF40e7eB62FD33` | [View on BaseScan](https://sepolia.basescan.org/address/0x08344CfBfB3afB2e114A0dbABbaF40e7eB62FD33#code) |
| IncentiveManager | `0x1cfDae689817B954b72512bC82f23F35B997617D` | [View on BaseScan](https://sepolia.basescan.org/address/0x1cfDae689817B954b72512bC82f23F35B997617D#code) |
| Marketplace | `0xD061393A54784da5Fea48CC845163aBc2B11537A` | [View on BaseScan](https://sepolia.basescan.org/address/0xD061393A54784da5Fea48CC845163aBc2B11537A#code) |

## Key Features

### NFT Ticketing System
- Secure & verifiable with blockchain-backed proof of ownership
- Transferable with creator royalties on secondary sales
- Dynamic pricing that responds to demand and time decay
- Multi-tier support covering standard, VIP, Early Bird, Student, and Group tickets

### POAP (Proof of Attendance Protocol)
- Soulbound tokens for attendance certificates
- Evolution system upgrades POAPs based on attendance streaks
- Reputation building through verifiable participation history
- Event verification powered by QR codes and signature-based check-ins

### Gamified Incentive Engine
- Loyalty points for attendance and engagement
- Achievement system unlocks badges for key milestones
- Referral program rewards community-driven growth
- Prediction markets let attendees bet on event success with shared rewards

### Enterprise-Grade Security
- OpenZeppelin-audited smart contracts
- Multi-signature administrative controls with timelocks
- Circuit breakers for emergency pause functionality
- Automated fraud detection through behavioral analysis

### Real-Time Experience
- Direct RPC integration for fast blockchain interactions
- Live event feed covering new events and ticket sales
- Push notifications for critical updates
- WebSocket streaming to keep dashboards in sync

**Current Status**: Production-ready on Base Sepolia testnet

## 🔐 Security Notice

**This repository is PUBLIC on GitHub.** 

### Critical Security Guidelines:
- 🚨 **NEVER commit API keys, secrets, or `.env` files containing real credentials**
- ✅ **Use `.env.example` as a template for environment variables**
- ✅ **Set environment variables in your deployment platform (Vercel, Netlify, etc.)**
- ✅ **Use `.env.local` for local development (automatically excluded from git)**

**If you accidentally commit secrets:**
1. Immediately rotate all affected API keys
2. Remove from git history using `git filter-branch`
3. Update deployment platform variables
4. Notify the development team

See [Environment Setup Guide](./docs/ENVIRONMENT_SETUP_GUIDE.md) for secure configuration instructions.

## Technology Stack

### Blockchain Layer
- Network: Base Ethereum L2 for low-cost, fast transactions
- Smart contracts: Solidity 0.8.26 with OpenZeppelin standards
- Tooling: Foundry (Forge, Cast, Anvil) with direct RPC integration
- Security: Continuous monitoring, observability, and guardian safeguards

### Frontend Layer
- Framework: Next.js 15 App Router with TypeScript
- Styling: Tailwind CSS and custom design system primitives
- Data & wallet: Viem, Wagmi, RainbowKit, and Reown (WalletConnect)
- State management: TanStack Query for server state orchestration

### Infrastructure
- Hosting: Vercel with edge functions and CDN distribution
- Storage: IPFS/Pinata for decentralized metadata
- Monitoring: Sentry for error tracking and performance insights
- QA automation: Scripted QA agent workflows across frontend and contracts

## Quick Start Guide

### For Event Organizers
1. Connect your wallet using the top-right button
2. Navigate to the Create Event page
3. Complete the event form and submit
4. Manage live events from the organizer dashboard

### For Attendees
1. Connect your wallet using the top-right button
2. Browse available events on the homepage
3. Purchase tickets with cryptocurrency
4. Access tickets in the My Tickets section

## Documentation

Explore the full documentation set:

- [Smart Contracts](./docs/contracts/README.md)
- [User Guides](./docs/guides/README.md)
- [Deployment Guide](./docs/deployment/README.md)
- [Security Info](./docs/security/README.md)
- [Integration Guide](./docs/integration/README.md)

## Support & Resources

- Live demo: [https://echain-eight.vercel.app](https://echain-eight.vercel.app)
- Documentation: [./docs/](./docs/) for complete technical references
- Issue tracking: [GitHub Issues](https://github.com/Talent-Index/Echain/issues)
- Community: [Discord Server](https://discord.gg/echain)
- Contact: [support@echain.events](mailto:support@echain.events)

## Development Setup

### Prerequisites
- Node.js 18.0.0 or higher
- npm 8.0.0 or higher
- Git (latest stable)
- Foundry toolchain (`foundryup`, `forge`, `cast`, `anvil`)
- Web3 wallet (MetaMask, Coinbase Wallet, or compatible)
- Base Sepolia ETH for testing transactions

### Installation

1. **Clone the repository**
   ```bash
   git clone https://github.com/Talent-Index/Echain.git
   cd Echain
   ```

2. **Install dependencies**
   ```bash
   # Root workspace
   npm install

   # Blockchain workspace
   cd blockchain
   npm install
   cd ..

   # Frontend workspace
   cd frontend
   npm install
   cd ..
   ```

3. **Configure environment**
   ```bash
   cp .env.example .env.local
   # Edit .env.local with your development keys
   # NEVER commit .env.local to the repository
   ```

4. **Start development services**
   ```bash
   # Terminal 1: Frontend
   cd frontend
   npm run dev

   # Terminal 2: Local blockchain (optional)
   cd blockchain
   anvil
   ```

5. **Access the application**
   - Frontend: http://localhost:3000
   - Local RPC: http://127.0.0.1:8545 (anvil default)

### Environment Configuration

Copy `.env.example` to `.env.local` for local development:

```bash
cp .env.example .env.local
```

Then edit `.env.local` with your actual development credentials. See the [Environment Setup Guide](./docs/ENVIRONMENT_SETUP_GUIDE.md) for detailed instructions on obtaining and configuring all required API keys and services.

**⚠️ Never commit `.env.local` or any file containing real API keys to the repository.**

## Available Scripts

### Frontend scripts
```bash
cd frontend

# Development
npm run dev             # Start development server
npm run build           # Production build
npm run start           # Start production server
npm run lint            # Run ESLint
npm run type-check      # TypeScript type checking

# Testing
npm run test            # Run test suite
npm run test:coverage   # Coverage reports
```

### Blockchain scripts
```bash
cd blockchain

# Development
npm run compile         # forge build
npm run test            # forge test
npm run test:gas        # forge test --gas-report

# Deployment
npm run deploy:events:dev     # Deploy to development RPC
npm run deploy:events:testnet # Deploy to Base Sepolia
```

## Contributing

We welcome contributions! Please see our [Contributing Guide](./CONTRIBUTING.md) for details.

### Development workflow
1. Fork the repository
2. Create a feature branch (`git checkout -b feature/amazing-feature`)
3. Commit changes (`git commit -m 'Add amazing feature'`)
4. Push the branch (`git push origin feature/amazing-feature`)
5. Open a pull request

### Code standards
- TypeScript: Strict type checking enabled
- ESLint: Airbnb config with React rules
- Prettier: Consistent code formatting
- Solidity: Foundry toolchain with OpenZeppelin standards
- Testing: Forge test suite and frontend coverage harness

## License

This project is licensed under the MIT License - see the [LICENSE](./LICENSE) file for details.

## Acknowledgments

- Base: for the scalable Ethereum L2 network
- OpenZeppelin: for battle-tested smart contract libraries
- RainbowKit: for seamless wallet integration
- Vercel: for the exceptional hosting platform
- Viem & Wagmi: for robust Ethereum interaction libraries

---

<div align="center">

**Built with love for the Web3 community**

[![GitHub](https://img.shields.io/badge/GitHub-Repository-181717?style=flat-square&logo=github)](https://github.com/Talent-Index/Echain)
[![Twitter](https://img.shields.io/badge/Twitter-Follow-1DA1F2?style=flat-square&logo=twitter)](https://twitter.com/echain_events)
[![Discord](https://img.shields.io/badge/Discord-Community-5865F2?style=flat-square&logo=discord)](https://discord.gg/echain)

**Ready to revolutionize event management with blockchain?**

[Get Started](#quick-start-guide) • [Documentation](./docs/) • [Report Issues](https://github.com/Talent-Index/Echain/issues)

</div>
=======
# Echain - Blockchain Event Platform

[![Solidity](https://img.shields.io/badge/Solidity-363636?style=for-the-badge&logo=solidity&logoColor=white)](https://soliditylang.org/)
[![TypeScript](https://img.shields.io/badge/TypeScript-007ACC?style=for-the-badge&logo=typescript&logoColor=white)](https://www.typescriptlang.org/)
[![Next.js](https://img.shields.io/badge/Next.js-000000?style=for-the-badge&logo=next.js&logoColor=white)](https://nextjs.org/)
[![Tailwind CSS](https://img.shields.io/badge/Tailwind_CSS-38B2AC?style=for-the-badge&logo=tailwind-css&logoColor=white)](https://tailwindcss.com/)
[![Base](https://img.shields.io/badge/Base-0052FF?style=for-the-badge&logo=base&logoColor=white)](https://base.org/)
[![Farcaster](https://img.shields.io/badge/Farcaster-855DCD?style=for-the-badge&logo=data:image/svg+xml;base64,PHN2ZyB3aWR0aD0iMjQiIGhlaWdodD0iMjQiIHZpZXdCb3g9IjAgMCAyNCAyNCIgZmlsbD0ibm9uZSIgeG1sbnM9Imh0dHA6Ly93d3cudzMub3JnLzIwMDAvc3ZnIj4KPHBhdGggZD0iTTEyIDJDMTMuMSAyIDE0IDIuOSAxNCA0VjE2QzE0IDE3LjEgMTMuMSAxOCA5LjUgMTguNUM3LjkgMTguNSA3IDE3LjYgNyAxNlY0QzcgMi45IDcuOSAyIDkgMkgxNUMxNS4xIDIgMTYgMi45IDE2IDRWMTZDMTYgMTcuMSAxNS4xIDE4IDEyIDE4QzEwLjQgMTggOS45IDE3LjEgOS45IDE2VjRDOS45IDIuOSA5LjQgMiAxMiAyWiIgc3Ryb2tlPSIjODU1REN EIIC8+Cjwvc3ZnPg==)](https://farcaster.xyz/)
[![Vercel](https://img.shields.io/badge/Vercel-000000?style=for-the-badge&logo=vercel&logoColor=white)](https://vercel.com/)
[![Jest](https://img.shields.io/badge/Jest-C21325?style=for-the-badge&logo=jest&logoColor=white)](https://jestjs.io/)
[![OpenZeppelin](https://img.shields.io/badge/OpenZeppelin-4E5EE4?style=for-the-badge&logo=data:image/svg+xml;base64,PHN2ZyB3aWR0aD0iMjQiIGhlaWdodD0iMjQiIHZpZXdCb3g9IjAgMCAyNCAyNCIgZmlsbD0ibm9uZSIgeG1sbnM9Imh0dHA6Ly93d3cudzMub3JnLzIwMDAvc3ZnIj4KPHBhdGggZD0iTTQgNkg4VjE4SDRWNkgNnoiIGZpbGw9IiM0RTVFRTQiLz4KPHBhdGggZD0iTTE2IDZIMTguNVYxOEgxNlY2WiIgZmlsbD0iIzRFNUVFNCIvPgo8cGF0aCBkPSJNMCAwaDI0djI0SDBWMFoiIGZpbGw9Im5vbmUiLz4KPC9zdmc+)](https://openzeppelin.com/)
[![Status](https://img.shields.io/badge/Status-Production_Ready-success?style=for-the-badge)](https://github.com/Talent-Index/Echain)

**A Web3-native event management platform built on Base with Farcaster integration, NFT tickets, POAP certificates, and gamified participation**

Echain transforms traditional events into blockchain-powered experiences with NFT tickets, POAP certificates, and gamified participation. Now featuring Farcaster social authentication, interactive Frames, and cross-platform availability while maintaining wallet-first security.

## Deployed Contract Addresses (Base Sepolia)

| Contract | Address | Verified Link |
| -------- | ------- | ------------- |
| EventFactory | `0xA97cB40548905B05A67fCD4765438aFBEA4030fc` | [View on BaseScan](https://sepolia.basescan.org/address/0xA97cB40548905B05A67fCD4765438aFBEA4030fc#code) |
| EventTicket | `0xc8cd32F0b2a6EE43f465a3f88BC52955A805043C` | [View on BaseScan](https://sepolia.basescan.org/address/0xc8cd32F0b2a6EE43f465a3f88BC52955A805043C#code) |
| POAPAttendance | `0x08344CfBfB3afB2e114A0dbABbaF40e7eB62FD33` | [View on BaseScan](https://sepolia.basescan.org/address/0x08344CfBfB3afB2e114A0dbABbaF40e7eB62FD33#code) |
| IncentiveManager | `0x1cfDae689817B954b72512bC82f23F35B997617D` | [View on BaseScan](https://sepolia.basescan.org/address/0x1cfDae689817B954b72512bC82f23F35B997617D#code) |
| Marketplace | `0xD061393A54784da5Fea48CC845163aBc2B11537A` | [View on BaseScan](https://sepolia.basescan.org/address/0xD061393A54784da5Fea48CC845163aBc2B11537A#code) |

## Deployed Contract Addresses (Base Sepolia)

| Contract | Address | Verified Link |
| -------- | ------- | ------------- |
| EventFactory | `0xA97cB40548905B05A67fCD4765438aFBEA4030fc` | [View on BaseScan](https://sepolia.basescan.org/address/0xA97cB40548905B05A67fCD4765438aFBEA4030fc#code) |
| EventTicket | `0xc8cd32F0b2a6EE43f465a3f88BC52955A805043C` | [View on BaseScan](https://sepolia.basescan.org/address/0xc8cd32F0b2a6EE43f465a3f88BC52955A805043C#code) |
| POAPAttendance | `0x08344CfBfB3afB2e114A0dbABbaF40e7eB62FD33` | [View on BaseScan](https://sepolia.basescan.org/address/0x08344CfBfB3afB2e114A0dbABbaF40e7eB62FD33#code) |
| IncentiveManager | `0x1cfDae689817B954b72512bC82f23F35B997617D` | [View on BaseScan](https://sepolia.basescan.org/address/0x1cfDae689817B954b72512bC82f23F35B997617D#code) |
| Marketplace | `0xD061393A54784da5Fea48CC845163aBc2B11537A` | [View on BaseScan](https://sepolia.basescan.org/address/0xD061393A54784da5Fea48CC845163aBc2B11537A#code) |

## Key Features

### NFT Ticketing System
- Secure & verifiable with blockchain-backed proof of ownership
- Transferable with creator royalties on secondary sales
- Dynamic pricing that responds to demand and time decay
- Multi-tier support covering standard, VIP, Early Bird, Student, and Group tickets

### POAP (Proof of Attendance Protocol)
- Soulbound tokens for attendance certificates
- Evolution system upgrades POAPs based on attendance streaks
- Reputation building through verifiable participation history
- Event verification powered by QR codes and signature-based check-ins

### Gamified Incentive Engine
- Loyalty points for attendance and engagement
- Achievement system unlocks badges for key milestones
- Referral program rewards community-driven growth
- Prediction markets let attendees bet on event success with shared rewards

### Enterprise-Grade Security
- OpenZeppelin-audited smart contracts
- Multi-signature administrative controls with timelocks
- Circuit breakers for emergency pause functionality
- Automated fraud detection through behavioral analysis

### Real-Time Experience
- Direct RPC integration for fast blockchain interactions
- Live event feed covering new events and ticket sales
- Push notifications for critical updates
- WebSocket streaming to keep dashboards in sync

### Farcaster Integration
- **Hybrid Authentication**: Social login with Farcaster while maintaining wallet security
- **Social Recovery**: Account recovery through Farcaster verification with backend validation
- **Interactive Frames**: Event embeds in Farcaster posts with RSVP functionality
- **Cross-Platform Reach**: Available on Farcaster clients and Base ecosystem apps
- **Gasless Transactions**: Coinbase Paymaster integration for fee-free interactions

**Current Status**: ✅ Production-ready on Base Sepolia with Farcaster integration complete

## 🌟 Latest Features - Farcaster Integration Complete!

**Farcaster Social Login & Cross-Platform Availability** 🎉
- **Hybrid Authentication**: Optional Farcaster login alongside traditional wallet connections
- **Social Recovery**: Account recovery via Farcaster verification for enhanced security
- **Farcaster Frames**: Interactive event embeds in Farcaster posts with MiniKit
- **Base App Optimization**: Gasless transactions and PWA support for mobile apps
- **Enterprise Security**: Comprehensive audit with production-ready protections

**Status**: ✅ All 5 Sprints Complete (69/69 Story Points) - Ready for Production Deployment

## Technology Stack

### Blockchain Layer
- Network: Base Ethereum L2 for low-cost, fast transactions
- Smart contracts: Solidity 0.8.26 with OpenZeppelin standards
- Tooling: Foundry (Forge, Cast, Anvil) with direct RPC integration
- Security: Continuous monitoring, observability, and guardian safeguards

### Frontend Layer
- Framework: Next.js 15 App Router with TypeScript
- Styling: Tailwind CSS and custom design system primitives
- Data & wallet: Viem, Wagmi, RainbowKit, and Reown (WalletConnect)
- Social auth: Farcaster Auth Kit with MiniKit for Frames
- State management: TanStack Query for server state orchestration
- Testing: Jest with React Testing Library and security-focused test suites

### Infrastructure
- Hosting: Vercel with edge functions and CDN distribution
- Storage: IPFS/Pinata for decentralized metadata
- Monitoring: Sentry for error tracking and performance insights
- QA automation: Scripted QA agent workflows across frontend and contracts

## Quick Start Guide

### For Event Organizers
1. Connect your wallet using the top-right button
2. Navigate to the Create Event page
3. Complete the event form and submit
4. Manage live events from the organizer dashboard

### For Attendees
1. Connect your wallet using the top-right button or sign in with Farcaster
2. Browse available events on the homepage
3. Purchase tickets with cryptocurrency (gasless on Base!)
4. Access tickets in the My Tickets section
5. Use social recovery if you lose wallet access

### For Farcaster Users
1. Sign in with Farcaster for quick access
2. View events as interactive Frames in Farcaster posts
3. RSVP directly from Frames without leaving the app
4. Connect wallet later for full transaction capabilities

## Documentation

Explore the full documentation set:

- [Smart Contracts](./docs/contracts/README.md)
- [User Guides](./docs/guides/README.md)
- [Deployment Guide](./docs/deployment/README.md)
- [Security Info](./docs/security/README.md)
- [Integration Guide](./docs/integration/README.md)
- [Farcaster Integration](./docs/farcaster-integration-guide.md)
- [Production Deployment](./docs/production-deployment-guide.md)

## Support & Resources

- Live demo: [https://echain-eight.vercel.app](https://echain-eight.vercel.app)
- Documentation: [./docs/](./docs/) for complete technical references
- Issue tracking: [GitHub Issues](https://github.com/Talent-Index/Echain/issues)
- Community: [Discord Server](https://discord.gg/echain)
- Contact: [support@echain.events](mailto:support@echain.events)

## Development Setup

### Prerequisites
- Node.js 18.0.0 or higher
- npm 8.0.0 or higher
- Git (latest stable)
- Foundry toolchain (`foundryup`, `forge`, `cast`, `anvil`)
- Web3 wallet (MetaMask, Coinbase Wallet, or compatible)
- Base Sepolia ETH for testing transactions

### Installation

1. **Clone the repository**
   ```bash
   git clone https://github.com/Talent-Index/Echain.git
   cd Echain
   ```

2. **Install dependencies**
   ```bash
   # Root workspace
   npm install

   # Blockchain workspace
   cd blockchain
   npm install
   cd ..

   # Frontend workspace
   cd frontend
   npm install
   cd ..
   ```

3. **Configure environment**
   ```bash
   cp frontend/.env.example frontend/.env.local
   nano frontend/.env.local
   ```

4. **Start development services**
   ```bash
   # Terminal 1: Frontend
   cd frontend
   npm run dev

   # Terminal 2: Local blockchain (optional)
   cd blockchain
   anvil
   ```

5. **Access the application**
   - Frontend: http://localhost:3000
   - Local RPC: http://127.0.0.1:8545 (anvil default)

### Environment Configuration

Create `.env.local` in the frontend directory:

```bash
# Wallet integration
NEXT_PUBLIC_RAINBOWKIT_PROJECT_ID=your_reown_project_id

# Network configuration
NEXT_PUBLIC_CHAIN_ID=84532
NEXT_PUBLIC_RPC_URL=https://sepolia.base.org

# Contract addresses (Base Sepolia)
NEXT_PUBLIC_EVENT_FACTORY_ADDRESS=0xA97cB40548905B05A67fCD4765438aFBEA4030fc
NEXT_PUBLIC_EVENT_TICKET_ADDRESS=0xc8cd32F0b2a6EE43f465a3f88BC52955A805043C
NEXT_PUBLIC_POAP_ADDRESS=0x08344CfBfB3afB2e114A0dbABbaF40e7eB62FD33
NEXT_PUBLIC_INCENTIVE_ADDRESS=0x1cfDae689817B954b72512bC82f23F35B997617D
NEXT_PUBLIC_MARKETPLACE_ADDRESS=0xD061393A54784da5Fea48CC845163aBc2B11537A

# Optional: IPFS/Pinata
NEXT_PUBLIC_PINATA_JWT=your_pinata_jwt
NEXT_PUBLIC_PINATA_GATEWAY=your_gateway_url
```

## Available Scripts

### Frontend scripts
```bash
cd frontend

# Development
npm run dev             # Start development server
npm run build           # Production build
npm run start           # Start production server
npm run lint            # Run ESLint
npm run type-check      # TypeScript type checking

# Testing
npm run test            # Run test suite
npm run test:coverage   # Coverage reports
```

### Blockchain scripts
```bash
cd blockchain

# Development
npm run compile         # forge build
npm run test            # forge test
npm run test:gas        # forge test --gas-report

# Deployment
npm run deploy:events:dev     # Deploy to development RPC
npm run deploy:events:testnet # Deploy to Base Sepolia
```

## Contributing

We welcome contributions! Please see our [Contributing Guide](./CONTRIBUTING.md) for details.

### Development workflow
1. Fork the repository
2. Create a feature branch (`git checkout -b feature/amazing-feature`)
3. Commit changes (`git commit -m 'Add amazing feature'`)
4. Push the branch (`git push origin feature/amazing-feature`)
5. Open a pull request

### Code standards
- TypeScript: Strict type checking enabled
- ESLint: Airbnb config with React rules
- Prettier: Consistent code formatting
- Solidity: Foundry toolchain with OpenZeppelin standards
- Testing: Forge test suite and frontend coverage harness

## License

This project is licensed under the MIT License - see the [LICENSE](./LICENSE) file for details.

## Acknowledgments

- Base: for the scalable Ethereum L2 network
- Farcaster: for the social layer enabling cross-platform experiences
- Coinbase: for OnchainKit, MiniKit, and Paymaster infrastructure
- OpenZeppelin: for battle-tested smart contract libraries
- RainbowKit: for seamless wallet integration
- Vercel: for the exceptional hosting platform
- Viem & Wagmi: for robust Ethereum interaction libraries

---

<div align="center">

**Built with love for the Web3 community**

[![GitHub](https://img.shields.io/badge/GitHub-Repository-181717?style=flat-square&logo=github)](https://github.com/Talent-Index/Echain)
[![Twitter](https://img.shields.io/badge/Twitter-Follow-1DA1F2?style=flat-square&logo=twitter)](https://twitter.com/echain_events)
[![Discord](https://img.shields.io/badge/Discord-Community-5865F2?style=flat-square&logo=discord)](https://discord.gg/echain)

**Ready to revolutionize event management with blockchain and social features?**

[Get Started](#quick-start-guide) • [Documentation](./docs/) • [Farcaster Integration](./docs/farcaster-integration-guide.md) • [Report Issues](https://github.com/Talent-Index/Echain/issues)

</div>
>>>>>>> 63b7c485
<|MERGE_RESOLUTION|>--- conflicted
+++ resolved
@@ -1,277 +1,3 @@
-<<<<<<< HEAD
-# Echain - Blockchain Event Platform
-
-[![Solidity](https://img.shields.io/badge/Solidity-363636?style=for-the-badge&logo=solidity&logoColor=white)](https://soliditylang.org/)
-[![TypeScript](https://img.shields.io/badge/TypeScript-007ACC?style=for-the-badge&logo=typescript&logoColor=white)](https://www.typescriptlang.org/)
-[![Next.js](https://img.shields.io/badge/Next.js-000000?style=for-the-badge&logo=next.js&logoColor=white)](https://nextjs.org/)
-[![Tailwind CSS](https://img.shields.io/badge/Tailwind_CSS-38B2AC?style=for-the-badge&logo=tailwind-css&logoColor=white)](https://tailwindcss.com/)
-[![Base](https://img.shields.io/badge/Base-0052FF?style=for-the-badge&logo=base&logoColor=white)](https://base.org/)
-[![Vercel](https://img.shields.io/badge/Vercel-000000?style=for-the-badge&logo=vercel&logoColor=white)](https://vercel.com/)
-
-**A Web3-native event management platform built on Base with direct contract integration**
-
-Echain transforms traditional events into blockchain-powered experiences with NFT tickets, POAP certificates, and gamified participation. Built with modern Web3 infrastructure for secure, transparent, and engaging event experiences.
-
-## Deployed Contract Addresses (Base Sepolia)
-
-| Contract | Address | Verified Link |
-| -------- | ------- | ------------- |
-| EventFactory | `0xA97cB40548905B05A67fCD4765438aFBEA4030fc` | [View on BaseScan](https://sepolia.basescan.org/address/0xA97cB40548905B05A67fCD4765438aFBEA4030fc#code) |
-| EventTicket | `0xc8cd32F0b2a6EE43f465a3f88BC52955A805043C` | [View on BaseScan](https://sepolia.basescan.org/address/0xc8cd32F0b2a6EE43f465a3f88BC52955A805043C#code) |
-| POAPAttendance | `0x08344CfBfB3afB2e114A0dbABbaF40e7eB62FD33` | [View on BaseScan](https://sepolia.basescan.org/address/0x08344CfBfB3afB2e114A0dbABbaF40e7eB62FD33#code) |
-| IncentiveManager | `0x1cfDae689817B954b72512bC82f23F35B997617D` | [View on BaseScan](https://sepolia.basescan.org/address/0x1cfDae689817B954b72512bC82f23F35B997617D#code) |
-| Marketplace | `0xD061393A54784da5Fea48CC845163aBc2B11537A` | [View on BaseScan](https://sepolia.basescan.org/address/0xD061393A54784da5Fea48CC845163aBc2B11537A#code) |
-
-## Key Features
-
-### NFT Ticketing System
-- Secure & verifiable with blockchain-backed proof of ownership
-- Transferable with creator royalties on secondary sales
-- Dynamic pricing that responds to demand and time decay
-- Multi-tier support covering standard, VIP, Early Bird, Student, and Group tickets
-
-### POAP (Proof of Attendance Protocol)
-- Soulbound tokens for attendance certificates
-- Evolution system upgrades POAPs based on attendance streaks
-- Reputation building through verifiable participation history
-- Event verification powered by QR codes and signature-based check-ins
-
-### Gamified Incentive Engine
-- Loyalty points for attendance and engagement
-- Achievement system unlocks badges for key milestones
-- Referral program rewards community-driven growth
-- Prediction markets let attendees bet on event success with shared rewards
-
-### Enterprise-Grade Security
-- OpenZeppelin-audited smart contracts
-- Multi-signature administrative controls with timelocks
-- Circuit breakers for emergency pause functionality
-- Automated fraud detection through behavioral analysis
-
-### Real-Time Experience
-- Direct RPC integration for fast blockchain interactions
-- Live event feed covering new events and ticket sales
-- Push notifications for critical updates
-- WebSocket streaming to keep dashboards in sync
-
-**Current Status**: Production-ready on Base Sepolia testnet
-
-## 🔐 Security Notice
-
-**This repository is PUBLIC on GitHub.** 
-
-### Critical Security Guidelines:
-- 🚨 **NEVER commit API keys, secrets, or `.env` files containing real credentials**
-- ✅ **Use `.env.example` as a template for environment variables**
-- ✅ **Set environment variables in your deployment platform (Vercel, Netlify, etc.)**
-- ✅ **Use `.env.local` for local development (automatically excluded from git)**
-
-**If you accidentally commit secrets:**
-1. Immediately rotate all affected API keys
-2. Remove from git history using `git filter-branch`
-3. Update deployment platform variables
-4. Notify the development team
-
-See [Environment Setup Guide](./docs/ENVIRONMENT_SETUP_GUIDE.md) for secure configuration instructions.
-
-## Technology Stack
-
-### Blockchain Layer
-- Network: Base Ethereum L2 for low-cost, fast transactions
-- Smart contracts: Solidity 0.8.26 with OpenZeppelin standards
-- Tooling: Foundry (Forge, Cast, Anvil) with direct RPC integration
-- Security: Continuous monitoring, observability, and guardian safeguards
-
-### Frontend Layer
-- Framework: Next.js 15 App Router with TypeScript
-- Styling: Tailwind CSS and custom design system primitives
-- Data & wallet: Viem, Wagmi, RainbowKit, and Reown (WalletConnect)
-- State management: TanStack Query for server state orchestration
-
-### Infrastructure
-- Hosting: Vercel with edge functions and CDN distribution
-- Storage: IPFS/Pinata for decentralized metadata
-- Monitoring: Sentry for error tracking and performance insights
-- QA automation: Scripted QA agent workflows across frontend and contracts
-
-## Quick Start Guide
-
-### For Event Organizers
-1. Connect your wallet using the top-right button
-2. Navigate to the Create Event page
-3. Complete the event form and submit
-4. Manage live events from the organizer dashboard
-
-### For Attendees
-1. Connect your wallet using the top-right button
-2. Browse available events on the homepage
-3. Purchase tickets with cryptocurrency
-4. Access tickets in the My Tickets section
-
-## Documentation
-
-Explore the full documentation set:
-
-- [Smart Contracts](./docs/contracts/README.md)
-- [User Guides](./docs/guides/README.md)
-- [Deployment Guide](./docs/deployment/README.md)
-- [Security Info](./docs/security/README.md)
-- [Integration Guide](./docs/integration/README.md)
-
-## Support & Resources
-
-- Live demo: [https://echain-eight.vercel.app](https://echain-eight.vercel.app)
-- Documentation: [./docs/](./docs/) for complete technical references
-- Issue tracking: [GitHub Issues](https://github.com/Talent-Index/Echain/issues)
-- Community: [Discord Server](https://discord.gg/echain)
-- Contact: [support@echain.events](mailto:support@echain.events)
-
-## Development Setup
-
-### Prerequisites
-- Node.js 18.0.0 or higher
-- npm 8.0.0 or higher
-- Git (latest stable)
-- Foundry toolchain (`foundryup`, `forge`, `cast`, `anvil`)
-- Web3 wallet (MetaMask, Coinbase Wallet, or compatible)
-- Base Sepolia ETH for testing transactions
-
-### Installation
-
-1. **Clone the repository**
-   ```bash
-   git clone https://github.com/Talent-Index/Echain.git
-   cd Echain
-   ```
-
-2. **Install dependencies**
-   ```bash
-   # Root workspace
-   npm install
-
-   # Blockchain workspace
-   cd blockchain
-   npm install
-   cd ..
-
-   # Frontend workspace
-   cd frontend
-   npm install
-   cd ..
-   ```
-
-3. **Configure environment**
-   ```bash
-   cp .env.example .env.local
-   # Edit .env.local with your development keys
-   # NEVER commit .env.local to the repository
-   ```
-
-4. **Start development services**
-   ```bash
-   # Terminal 1: Frontend
-   cd frontend
-   npm run dev
-
-   # Terminal 2: Local blockchain (optional)
-   cd blockchain
-   anvil
-   ```
-
-5. **Access the application**
-   - Frontend: http://localhost:3000
-   - Local RPC: http://127.0.0.1:8545 (anvil default)
-
-### Environment Configuration
-
-Copy `.env.example` to `.env.local` for local development:
-
-```bash
-cp .env.example .env.local
-```
-
-Then edit `.env.local` with your actual development credentials. See the [Environment Setup Guide](./docs/ENVIRONMENT_SETUP_GUIDE.md) for detailed instructions on obtaining and configuring all required API keys and services.
-
-**⚠️ Never commit `.env.local` or any file containing real API keys to the repository.**
-
-## Available Scripts
-
-### Frontend scripts
-```bash
-cd frontend
-
-# Development
-npm run dev             # Start development server
-npm run build           # Production build
-npm run start           # Start production server
-npm run lint            # Run ESLint
-npm run type-check      # TypeScript type checking
-
-# Testing
-npm run test            # Run test suite
-npm run test:coverage   # Coverage reports
-```
-
-### Blockchain scripts
-```bash
-cd blockchain
-
-# Development
-npm run compile         # forge build
-npm run test            # forge test
-npm run test:gas        # forge test --gas-report
-
-# Deployment
-npm run deploy:events:dev     # Deploy to development RPC
-npm run deploy:events:testnet # Deploy to Base Sepolia
-```
-
-## Contributing
-
-We welcome contributions! Please see our [Contributing Guide](./CONTRIBUTING.md) for details.
-
-### Development workflow
-1. Fork the repository
-2. Create a feature branch (`git checkout -b feature/amazing-feature`)
-3. Commit changes (`git commit -m 'Add amazing feature'`)
-4. Push the branch (`git push origin feature/amazing-feature`)
-5. Open a pull request
-
-### Code standards
-- TypeScript: Strict type checking enabled
-- ESLint: Airbnb config with React rules
-- Prettier: Consistent code formatting
-- Solidity: Foundry toolchain with OpenZeppelin standards
-- Testing: Forge test suite and frontend coverage harness
-
-## License
-
-This project is licensed under the MIT License - see the [LICENSE](./LICENSE) file for details.
-
-## Acknowledgments
-
-- Base: for the scalable Ethereum L2 network
-- OpenZeppelin: for battle-tested smart contract libraries
-- RainbowKit: for seamless wallet integration
-- Vercel: for the exceptional hosting platform
-- Viem & Wagmi: for robust Ethereum interaction libraries
-
----
-
-<div align="center">
-
-**Built with love for the Web3 community**
-
-[![GitHub](https://img.shields.io/badge/GitHub-Repository-181717?style=flat-square&logo=github)](https://github.com/Talent-Index/Echain)
-[![Twitter](https://img.shields.io/badge/Twitter-Follow-1DA1F2?style=flat-square&logo=twitter)](https://twitter.com/echain_events)
-[![Discord](https://img.shields.io/badge/Discord-Community-5865F2?style=flat-square&logo=discord)](https://discord.gg/echain)
-
-**Ready to revolutionize event management with blockchain?**
-
-[Get Started](#quick-start-guide) • [Documentation](./docs/) • [Report Issues](https://github.com/Talent-Index/Echain/issues)
-
-</div>
-=======
 # Echain - Blockchain Event Platform
 
 [![Solidity](https://img.shields.io/badge/Solidity-363636?style=for-the-badge&logo=solidity&logoColor=white)](https://soliditylang.org/)
@@ -581,5 +307,4 @@
 
 [Get Started](#quick-start-guide) • [Documentation](./docs/) • [Farcaster Integration](./docs/farcaster-integration-guide.md) • [Report Issues](https://github.com/Talent-Index/Echain/issues)
 
-</div>
->>>>>>> 63b7c485
+</div>