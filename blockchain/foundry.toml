<<<<<<< HEAD
[profile.default]
src = 'contracts'
out = 'out'
libs = ['lib']

# Compiler settings
solc_version = '0.8.26'
optimizer = true
optimizer_runs = 99999
evm_version = 'cancun'

# Remappings
remappings = [
  '@openzeppelin/=lib/openzeppelin-contracts/',
  'forge-std/=lib/forge-std/src/'
]

# RPC endpoints
[rpc_endpoints]
localhost = "http://127.0.0.1:8545"
base_sepolia = "https://sepolia.base.org"

# Premium Node Providers for Base Mainnet (with failover)
base_mainnet_chainstack = "https://chainstack.com/your-endpoint-here"
base_mainnet_spectrum = "https://spectrum-nodes.com/your-endpoint-here"
base_mainnet_coinbase = "https://developer-access-mainnet.base.org"
base_mainnet_public = "https://mainnet.base.org"

# Testnet endpoints
base_testnet_chainstack = "https://chainstack.com/your-testnet-endpoint-here"
base_testnet_spectrum = "https://spectrum-nodes.com/your-testnet-endpoint-here"
base_testnet_coinbase = "https://developer-access-testnet.base.org"

# Etherscan API keys
[etherscan]
base_sepolia = { key = "${BASESCAN_API_KEY}" }
base_mainnet = { key = "${BASESCAN_API_KEY}" }

# Test settings
[fmt]
line_length = 120
tab_width = 4
bracket_spacing = false

[lint]
=======
[profile.default]
src = 'contracts'
out = 'out'
libs = ['lib']

# Compiler settings
solc_version = '0.8.26'
optimizer = true
optimizer_runs = 99999
evm_version = 'cancun'

# Remappings
remappings = [
  '@openzeppelin/=lib/openzeppelin-contracts/',
  'forge-std/=lib/forge-std/src/'
]

# RPC endpoints
[rpc_endpoints]
localhost = "http://127.0.0.1:8545"
base_sepolia = "https://sepolia.base.org"
hedera_testnet = "https://testnet.hashio.io/api"
hedera_mainnet = "https://mainnet.hashio.io/api"

# Etherscan API keys
[etherscan]
base_sepolia = { key = "${BASESCAN_API_KEY}" }

# Test settings
[fmt]
line_length = 120
tab_width = 4
bracket_spacing = false

[lint]
>>>>>>> 63b7c485
exclude_lints = ["mixed-case-function"]<|MERGE_RESOLUTION|>--- conflicted
+++ resolved
@@ -1,84 +1,36 @@
-<<<<<<< HEAD
-[profile.default]
-src = 'contracts'
-out = 'out'
-libs = ['lib']
-
-# Compiler settings
-solc_version = '0.8.26'
-optimizer = true
-optimizer_runs = 99999
-evm_version = 'cancun'
-
-# Remappings
-remappings = [
-  '@openzeppelin/=lib/openzeppelin-contracts/',
-  'forge-std/=lib/forge-std/src/'
-]
-
-# RPC endpoints
-[rpc_endpoints]
-localhost = "http://127.0.0.1:8545"
-base_sepolia = "https://sepolia.base.org"
-
-# Premium Node Providers for Base Mainnet (with failover)
-base_mainnet_chainstack = "https://chainstack.com/your-endpoint-here"
-base_mainnet_spectrum = "https://spectrum-nodes.com/your-endpoint-here"
-base_mainnet_coinbase = "https://developer-access-mainnet.base.org"
-base_mainnet_public = "https://mainnet.base.org"
-
-# Testnet endpoints
-base_testnet_chainstack = "https://chainstack.com/your-testnet-endpoint-here"
-base_testnet_spectrum = "https://spectrum-nodes.com/your-testnet-endpoint-here"
-base_testnet_coinbase = "https://developer-access-testnet.base.org"
-
-# Etherscan API keys
-[etherscan]
-base_sepolia = { key = "${BASESCAN_API_KEY}" }
-base_mainnet = { key = "${BASESCAN_API_KEY}" }
-
-# Test settings
-[fmt]
-line_length = 120
-tab_width = 4
-bracket_spacing = false
-
-[lint]
-=======
-[profile.default]
-src = 'contracts'
-out = 'out'
-libs = ['lib']
-
-# Compiler settings
-solc_version = '0.8.26'
-optimizer = true
-optimizer_runs = 99999
-evm_version = 'cancun'
-
-# Remappings
-remappings = [
-  '@openzeppelin/=lib/openzeppelin-contracts/',
-  'forge-std/=lib/forge-std/src/'
-]
-
-# RPC endpoints
-[rpc_endpoints]
-localhost = "http://127.0.0.1:8545"
-base_sepolia = "https://sepolia.base.org"
-hedera_testnet = "https://testnet.hashio.io/api"
-hedera_mainnet = "https://mainnet.hashio.io/api"
-
-# Etherscan API keys
-[etherscan]
-base_sepolia = { key = "${BASESCAN_API_KEY}" }
-
-# Test settings
-[fmt]
-line_length = 120
-tab_width = 4
-bracket_spacing = false
-
-[lint]
->>>>>>> 63b7c485
+[profile.default]
+src = 'contracts'
+out = 'out'
+libs = ['lib']
+
+# Compiler settings
+solc_version = '0.8.26'
+optimizer = true
+optimizer_runs = 99999
+evm_version = 'cancun'
+
+# Remappings
+remappings = [
+  '@openzeppelin/=lib/openzeppelin-contracts/',
+  'forge-std/=lib/forge-std/src/'
+]
+
+# RPC endpoints
+[rpc_endpoints]
+localhost = "http://127.0.0.1:8545"
+base_sepolia = "https://sepolia.base.org"
+hedera_testnet = "https://testnet.hashio.io/api"
+hedera_mainnet = "https://mainnet.hashio.io/api"
+
+# Etherscan API keys
+[etherscan]
+base_sepolia = { key = "${BASESCAN_API_KEY}" }
+
+# Test settings
+[fmt]
+line_length = 120
+tab_width = 4
+bracket_spacing = false
+
+[lint]
 exclude_lints = ["mixed-case-function"]