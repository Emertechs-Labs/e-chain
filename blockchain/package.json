--- conflicted
+++ resolved
@@ -1,62 +1,3 @@
-<<<<<<< HEAD
-{
-  "name": "echain-blockchain",
-  "version": "1.0.0",
-  "description": "Echain Smart Contract Development Environment",
-  "main": "index.js",
-  "scripts": {
-    "prepare": "cd .. && husky blockchain/.husky",
-    "fix:eslint": "eslint --fix {*,**/*}.{js,ts}",
-    "fix:prettier": "prettier --write --plugin=prettier-plugin-solidity 'contracts/**/*.sol'",
-    "fix:solhint": "solhint --fix --noPrompt 'contracts/**/*.sol'",
-    "fix:sol": "npm run fix:prettier && npm run fix:solhint",
-    "fix:all": "npm run fix:eslint && npm run fix:sol",
-    "compile": "forge build",
-    "test": "forge test",
-    "test:gas": "forge test --gas-report",
-    "test:fork": "forge test --match-path test/BaseForkTest.t.sol",
-    "deploy:events:dev": "forge script scripts/DeployEventFactory.s.sol --rpc-url $BASE_TESTNET_RPC_URL --private-key $DEPLOYER_PRIVATE_KEY --broadcast",
-    "test:node-providers": "forge script scripts/NodeProviderTest.s.sol --rpc-url https://sepolia.base.org",
-    "deploy:events:mainnet": "forge script scripts/DeployEventFactory.s.sol --rpc-url $BASE_MAINNET_RPC_URL --private-key $DEPLOYER_PRIVATE_KEY --broadcast --verify",
-    "deploy:events:testnet": "forge script scripts/DeployEventFactory.s.sol --rpc-url $BASE_TESTNET_RPC_URL --private-key $DEPLOYER_PRIVATE_KEY --broadcast --verify",
-    "deploy:voting:dev": "forge script scripts/DeployVoting.s.sol --rpc-url $BASE_TESTNET_RPC_URL --private-key $DEPLOYER_PRIVATE_KEY --broadcast",
-    "deploy:voting:testnet": "forge script scripts/DeployVoting.s.sol --rpc-url https://sepolia.base.org --private-key $DEPLOYER_PRIVATE_KEY --broadcast --verify"
-  },
-  "repository": {
-    "type": "git",
-    "url": "git+https://github.com/echain/echain-blockchain.git"
-  },
-  "author": "Echain Team",
-  "license": "MIT",
-  "private": true,
-  "bugs": {
-    "url": "https://github.com/echain/echain-blockchain/issues"
-  },
-  "homepage": "https://github.com/echain/echain-blockchain#readme",
-  "lint-staged": {
-    "*.{js,ts}": "eslint --fix",
-    "*.json": "prettier --write",
-    "*.sol": "npm run fix:sol"
-  },
-  "devDependencies": {
-    "@types/minimatch": "^6.0.0",
-    "dotenv": "^17.2.3",
-    "eslint": "^9.18.0",
-    "eslint-config-prettier": "^10.0.1",
-    "eslint-plugin-prettier": "^5.2.2",
-    "husky": "^9.1.7",
-    "lint-staged": "^15.3.0",
-    "prettier": "^3.4.2",
-    "prettier-plugin-solidity": "^1.4.2",
-    "solhint": "^5.0.4",
-    "typescript-eslint": "^8.20.0"
-  },
-  "dependencies": {
-    "@openzeppelin/contracts": "^5.4.0",
-    "@openzeppelin/contracts-upgradeable": "^5.4.0"
-  }
-}
-=======
 {
   "name": "echain-blockchain",
   "version": "1.0.0",
@@ -114,5 +55,4 @@
     "@openzeppelin/contracts": "^5.4.0",
     "@openzeppelin/contracts-upgradeable": "^5.4.0"
   }
-}
->>>>>>> 63b7c485
+}