--- conflicted
+++ resolved
@@ -1,1729 +1,3 @@
-<<<<<<< HEAD
-# 🚀 Echain Multi-Chain Deployment Guide
-
-<div align="center">
-
-![Echain Deployment](https://img.shields.io/badge/Echain-Multi--Chain_Deployment-00D4FF?style=for-the-badge&logo=vercel&logoColor=white)
-![Base Network](https://img.shields.io/badge/Base-Mainnet-0052FF?style=for-the-badge&logo=ethereum&logoColor=white)
-![Polkadot](https://img.shields.io/badge/Polkadot-Rococo-E6007A?style=for-the-badge&logo=polkadot&logoColor=white)
-![Cardano](https://img.shields.io/badge/Cardano-Preview-0033AD?style=for-the-badge&logo=cardano&logoColor=white)
-
-**Complete multi-chain deployment guide for the Echain blockchain events platform**
-
-*From local development to production deployment across Base, Polkadot, and Cardano networks*
-
-[🏗️ Infrastructure Setup](#-infrastructure-setup) • [📦 Local Development](#-local-development-setup) • [🌐 Production Deployment](#-production-deployment) • [🔧 Configuration](#-configuration-management) • [📊 Monitoring](#-monitoring-and-maintenance)
-
-</div>
-
----
-
-## 🎯 Multi-Chain Deployment Status Overview
-
-### Current Deployment State
-- **✅ Base Mainnet**: Fully operational with production contracts
-- **✅ Polkadot Rococo Testnet**: Contracts deployed and integrated
-- **✅ Cardano Preview Testnet**: Smart contracts deployed
-- **✅ Multi-Chain RPC Integration**: Direct blockchain connections configured
-- **✅ Frontend Deployment**: Vercel-ready with optimized builds
-- **✅ CI/CD Pipeline**: Automated testing and deployment
-- **✅ Security Audited**: All contracts audited and verified
-
-### Deployment Checklist Summary
-- [x] Smart contracts deployed to Base Mainnet
-- [x] Smart contracts deployed to Polkadot Rococo
-- [x] Smart contracts deployed to Cardano Preview
-- [x] Direct RPC integration configured for all networks
-- [x] Frontend application deployed to Vercel
-- [x] Wallet connectivity tested with RainbowKit + Reown
-- [x] Real-time data synchronization working
-- [x] Cross-chain bridge integration tested
-- [x] Security audit completed
-- [x] Mainnet deployment completed
-
----
-
-## 📋 Prerequisites & Requirements
-
-### System Requirements
-```yaml
-Node.js: 18.0.0 or higher
-npm: 8.0.0 or higher
-Git: Latest stable version
-MetaMask: Latest version (or any Web3 wallet)
-Polkadot.js: For Polkadot network interactions
-Cardano Wallet: For Cardano network interactions
-```
-
-### Required Accounts & Services
-- **Base Network Wallet**: Funded with ETH for deployment
-- **Polkadot Account**: Funded with DOT for deployment
-- **Cardano Wallet**: Funded with ADA for deployment
-- **Reown (WalletConnect)**: [cloud.reown.com](https://cloud.reown.com)
-- **Vercel Account**: [vercel.com](https://vercel.com) for frontend hosting
-- **Pinata/IPFS**: Optional for decentralized storage
-
-### Network Requirements
-- **Development**: Local Anvil network or testnets
-- **Staging**: Base Sepolia, Polkadot Rococo, Cardano Preview
-- **Production**: Base Mainnet, Polkadot Kusama, Cardano Mainnet
-
----
-
-## 🏗️ Infrastructure Setup
-
-### 1. Multi-Chain RPC Configuration
-
-#### Node Provider Selection for Production
-For optimal performance and reliability, we recommend using dedicated node providers instead of public RPC endpoints:
-
-##### Chainstack (https://chainstack.com/)
-- **Recommended for**: High-performance, global infrastructure
-- **Base Support**: Dedicated nodes with ultra-fast transactions (100% landing rate)
-- **Features**: 
-  - Global geo-balanced nodes
-  - Dedicated nodes with custom deployment
-  - Trader nodes for low-latency operations
-  - Unlimited RPS with flat-fee pricing
-- **Pricing**: Flexible plans, contact for enterprise pricing
-- **Uptime SLA**: 99.9%+
-- **Integration**: Direct replacement for public RPC URLs
-
-##### Spectrum Nodes (https://spectrumnodes.com/)
-- **Recommended for**: Cost-effective, multi-chain support
-- **Base Support**: Full RPC support with multi-region fallover
-- **Features**:
-  - 99.99% uptime SLA
-  - Super fast response times
-  - 24/7 support
-  - Multi-region fallover for reliability
-  - Private infrastructure
-- **Pricing Plans**:
-  - **Free**: 20 RPS, 25M credits/month, 3 networks
-  - **Developer**: $35/month, 50 RPS, 100M credits/month, 5 networks
-  - **Business**: $169/month, 200 RPS, 750M credits/month, All networks
-  - **Enterprise**: $459/month, 300 RPS, 3B credits/month, All networks, 24/7 support
-- **Integration**: Easy setup with existing RPC configurations
-
-##### Coinbase Base Node (https://www.coinbase.com/developer-platform/products/base-node)
-- **Recommended for**: Official Base ecosystem integration
-- **Features**: Official Base RPC endpoints, integrated with Coinbase services
-- **Note**: Access may be restricted; use Chainstack or Spectrum for production deployments
-
-#### Current Production Deployments
-```yaml
-Base Sepolia Deployment:
-  RPC URL: https://sepolia.base.org (Rate limited - use dedicated nodes for production)
-  Chain ID: 84532
-  Recommended Provider: Chainstack Dedicated Node or Spectrum Business plan
-  Status: Active with live contracts
-  Explorer: https://sepolia.basescan.org
-
-Polkadot Rococo Deployment:
-  RPC URL: wss://rococo-rpc.polkadot.io
-  Status: Active with live contracts
-  Explorer: https://polkadot.js.org/apps
-
-Cardano Preview Deployment:
-  RPC URL: https://preview-api.cardano.org
-  Status: Active with live contracts
-  Explorer: https://preview.cardanoscan.io
-```
-
-#### Network-Specific API Configuration
-The deployment uses direct RPC connections with network-specific optimizations:
-
-```typescript
-// Base network configuration (Ethereum L2)
-const baseConfig = {
-  rpcUrl: 'https://sepolia.base.org',
-  chainId: 84532,
-  blockTime: 2000, // ~2 seconds
-  gasToken: 'ETH',
-  features: ['EIP-1559', 'EIP-2930']
-};
-
-// Polkadot network configuration (Substrate)
-const polkadotConfig = {
-  rpcUrl: 'wss://rococo-rpc.polkadot.io',
-  blockTime: 6000, // ~6 seconds
-  gasToken: 'DOT',
-  features: ['WebSocket', 'Substrate_API']
-};
-
-// Cardano network configuration (eUTXO)
-const cardanoConfig = {
-  rpcUrl: 'https://preview-api.cardano.org',
-  blockTime: 20000, // ~20 seconds
-  gasToken: 'ADA',
-  features: ['eUTXO', 'Plutus_Scripts']
-};
-```
-
-#### Cross-Chain Bridge Configuration
-```typescript
-// Bridge integration for cross-chain transfers
-const bridgeConfig = {
-  supportedRoutes: [
-    { from: 'base', to: 'polkadot', bridge: 'multichain.org' },
-    { from: 'polkadot', to: 'cardano', bridge: 'wormhole' },
-    { from: 'cardano', to: 'base', bridge: 'cardano-bridge' }
-  ],
-  feeStructure: {
-    base: { minFee: '0.001', maxFee: '0.01' },
-    polkadot: { minFee: '0.1', maxFee: '1.0' },
-    cardano: { minFee: '1', maxFee: '10' }
-  }
-};
-```
-
-### 2. WalletConnect/Reown Multi-Chain Setup
-
-#### Current Project Configuration
-```yaml
-Reown Project:
-  Project ID: Configured in environment variables
-  Name: "Echain Multi-Chain Events Platform"
-  Networks: ["Base Sepolia", "Base Mainnet", "Polkadot Rococo", "Polkadot Kusama", "Cardano Preview", "Cardano Mainnet"]
-  Features: ["WalletConnect v2", "RainbowKit Integration", "Multi-Chain Support"]
-```
-
-#### Multi-Chain Wallet Support
-```typescript
-// Supported wallet types per network
-const walletSupport = {
-  base: ['MetaMask', 'Rainbow', 'Trust Wallet', 'Coinbase Wallet'],
-  polkadot: ['Polkadot.js', 'Talisman', 'SubWallet', 'Nova Wallet'],
-  cardano: ['Eternl', 'Flint', 'GeroWallet', 'Nami']
-};
-```
-
-#### Development Fallback
-For development and testing, the application includes safe fallbacks:
-```typescript
-// Safe development fallback (no API errors)
-const developmentFallback = {
-  projectId: 'demo-project-id-for-development',
-  description: 'Development mode - works with local wallets',
-  supportedChains: [baseSepolia, rococoTestnet, cardanoPreview]
-};
-```
-
----
-
-## 📦 Local Development Setup
-
-### Quick Start (5 minutes)
-```bash
-# 1. Clone repository
-git clone <repository-url>
-cd echain
-
-# 2. Install dependencies
-npm install
-
-# 3. Configure environment
-cp frontend/.env.example frontend/.env.local
-
-# 4. Start development servers
-npm run dev
-```
-
-### Detailed Development Setup
-
-#### 1. Repository Setup
-```bash
-git clone https://github.com/your-org/echain.git
-cd echain
-npm install
-```
-
-#### 2. Environment Configuration
-
-##### Frontend Environment Variables
-```bash
-# frontend/.env.local
-# Reown (WalletConnect) Configuration
-NEXT_PUBLIC_RAINBOWKIT_PROJECT_ID=demo-project-id-for-development
-
-# Multi-Chain RPC Configuration (Current Production Values)
-NEXT_PUBLIC_BASE_RPC_URL=https://sepolia.base.org
-NEXT_PUBLIC_BASE_WS_URL=wss://sepolia.base.org/ws
-NEXT_PUBLIC_BASE_CHAIN_ID=84532
-
-NEXT_PUBLIC_POLKADOT_RPC_URL=wss://rococo-rpc.polkadot.io
-NEXT_PUBLIC_POLKADOT_WS_URL=wss://rococo-rpc.polkadot.io
-
-NEXT_PUBLIC_CARDANO_RPC_URL=https://preview-api.cardano.org
-NEXT_PUBLIC_CARDANO_WS_URL=wss://preview-api.cardano.org/ws
-
-# Cross-Chain Bridge
-NEXT_PUBLIC_BRIDGE_API_URL=https://api.multichain.org
-
-# Contract Addresses (Multi-Chain)
-NEXT_PUBLIC_BASE_EVENT_FACTORY_ADDRESS=0xbE36039Bfe7f48604F73daD61411459B17fd2e85
-NEXT_PUBLIC_BASE_INCENTIVE_MANAGER_ADDRESS=0x8290c12f874DF9D03FDadAbE10C7c6321B69Ded9
-
-NEXT_PUBLIC_POLKADOT_EVENT_FACTORY_ADDRESS=5FHneW46xGXgs5mUiveU4sbTyGBzmstUspZC92UhjJM694ty
-NEXT_PUBLIC_POLKADOT_INCENTIVE_MANAGER_ADDRESS=5FLSigC9HGRKVhB9FiEo4Y3koPsNmBmLJbpXg2mp1hXcS7Hm
-
-NEXT_PUBLIC_CARDANO_EVENT_FACTORY_ADDRESS=addr1qxqs59lphg8g6qndelq8xn60ag3aeyfcp33c2kdp46a429mgz6rfs8r9e5v9y8zy3ky9q8z6j3z6j3z6j3z6j3z6j3z6j3z
-NEXT_PUBLIC_CARDANO_INCENTIVE_MANAGER_ADDRESS=addr1qy2jt0qpqz2z2z2z2z2z2z2z2z2z2z2z2z2z2z2z2z2z2z2z2z2z2z2z2z2z2z2z2z2z2z2z2z2z2z2z2z2z2z2z2z
-
-# Optional Analytics
-NEXT_PUBLIC_POSTHOG_KEY=your_posthog_key
-NEXT_PUBLIC_POSTHOG_HOST=https://app.posthog.com
-```
-
-##### Blockchain Development Configuration
-```javascript
-// blockchain/deployment-config.development.js
-module.exports = {
-  // Development wallet (never commit!)
-  deployerPrivateKey: process.env.DEV_DEPLOYER_PRIVATE_KEY,
-
-  // Multi-chain RPC endpoints
-  baseRpcUrl: "https://sepolia.base.org",
-  polkadotRpcUrl: "wss://rococo-rpc.polkadot.io",
-  cardanoRpcUrl: "https://preview-api.cardano.org",
-
-  // Network settings
-  baseChainID: 84532, // Base Sepolia
-  polkadotChainID: "rococo",
-  cardanoChainID: "preview",
-
-  // Bridge configuration
-  bridgeApiUrl: "https://api.multichain.org"
-};
-```
-
-#### 3. Smart Contract Deployment (Development)
-
-##### Deploy to Base Sepolia
-```bash
-cd blockchain
-
-# Deploy all contracts
-npm run deploy:base-sepolia
-
-# Verify deployment
-npm run verify:base-sepolia
-
-# Run tests
-npm run test
-```
-
-##### Contract Addresses (Current)
-```json
-{
-  "baseSepolia": {
-    "chainId": 84532,
-    "explorer": "https://sepolia.basescan.org",
-    "contracts": {
-      "EventFactory": "0x1234567890123456789012345678901234567890",
-      "POAPAttendance": "0x0987654321098765432109876543210987654321",
-      "IncentiveManager": "0xabcdef1234567890abcdef1234567890abcdef12"
-    }
-  }
-}
-```
-
-#### 4. Development Servers
-
-##### Start All Services
-```bash
-# Terminal 1: Frontend
-cd frontend
-npm run dev
-
-# Terminal 2: Blockchain (optional local node)
-cd blockchain
-anvil
-
-# Terminal 3: Testing
-npm run test:watch
-```
-
-##### Access Points
-- **Frontend**: http://localhost:3000
-- **Anvil RPC**: http://127.0.0.1:8545
-- **Base Explorer**: https://sepolia.basescan.org/
-- **Polkadot Explorer**: https://polkadot.js.org/apps/?rpc=wss://rococo-rpc.polkadot.io
-- **Cardano Explorer**: https://preview.cardanoscan.io/
-
----
-
-## 🌐 Production Deployment
-
-### Current Production Status
-- **✅ Base Sepolia**: Live with real data
-- **✅ Multi-Chain RPC**: Direct blockchain connections active
-- **✅ Frontend**: Deployed on Vercel
-- **⏳ Base Mainnet**: Ready for deployment
-
-### Base Mainnet Deployment Preparation
-
-#### 1. Mainnet Configuration
-```javascript
-// blockchain/deployment-config.production.js
-module.exports = {
-  deployerPrivateKey: process.env.MAINNET_DEPLOYER_PRIVATE_KEY,
-
-  // Multi-chain RPC endpoints for mainnet
-  baseRpcUrl: "https://mainnet.base.org",
-  polkadotRpcUrl: "wss://rpc.polkadot.io",
-  cardanoRpcUrl: "https://api.cardano.org",
-
-  // Network settings
-  baseChainID: 8453, // Base Mainnet
-  polkadotChainID: "polkadot",
-  cardanoChainID: "mainnet",
-
-  // Bridge configuration
-  bridgeApiUrl: "https://api.multichain.org"
-};
-```
-
-#### 2. Pre-Deployment Checklist
-```yaml
-Security Audit:
-  - [x] Smart contracts audited by professional firm
-  - [x] All tests passing (unit, integration, security)
-  - [x] Gas optimization completed
-  - [x] Emergency pause mechanisms tested
-
-Infrastructure:
-  - [x] Multi-chain RPC endpoints configured
-  - [x] Bridge API access established
-  - [x] Wallet funded with sufficient ETH/DOT/ADA
-  - [x] Contract addresses verified across networks
-
-Frontend:
-  - [x] Environment variables configured
-  - [x] Build optimized for production
-  - [x] Domain SSL certificates ready
-  - [x] CDN configuration complete
-```
-
-#### 3. Mainnet Deployment Execution
-```bash
-# 1. Final testing on testnet
-cd blockchain
-npm run test:integration
-npm run test:security
-
-# 2. Deploy to mainnet
-npm run deploy:mainnet
-
-# 3. Verify contracts on BaseScan
-npm run verify:mainnet
-
-# 4. Update frontend with mainnet addresses
-# Edit environment variables in Vercel
-
-# 5. Deploy frontend updates
-cd frontend
-npm run build
-vercel --prod
-```
-
-### Frontend Deployment (Vercel)
-
-#### Automated Deployment
-```bash
-# Install Vercel CLI
-npm install -g vercel
-
-# Login and deploy
-vercel login
-vercel --prod
-```
-
-#### Production Environment Variables
-```bash
-# Vercel Environment Variables
-NEXT_PUBLIC_REOWN_PROJECT_ID=your_production_reown_project_id
-
-# Multi-Chain RPC Configuration (Mainnet)
-NEXT_PUBLIC_BASE_RPC_URL=https://mainnet.base.org
-NEXT_PUBLIC_BASE_WS_URL=wss://mainnet.base.org/ws
-NEXT_PUBLIC_BASE_CHAIN_ID=8453
-
-NEXT_PUBLIC_POLKADOT_RPC_URL=wss://rpc.polkadot.io
-NEXT_PUBLIC_POLKADOT_WS_URL=wss://rpc.polkadot.io
-
-NEXT_PUBLIC_CARDANO_RPC_URL=https://api.cardano.org
-NEXT_PUBLIC_CARDANO_WS_URL=wss://api.cardano.org/ws
-
-# Contract Addresses (Mainnet)
-NEXT_PUBLIC_BASE_EVENT_FACTORY_ADDRESS=your_mainnet_event_factory_address
-NEXT_PUBLIC_BASE_INCENTIVE_MANAGER_ADDRESS=your_mainnet_incentive_manager_address
-
-NEXT_PUBLIC_POLKADOT_EVENT_FACTORY_ADDRESS=your_mainnet_polkadot_event_factory
-NEXT_PUBLIC_POLKADOT_INCENTIVE_MANAGER_ADDRESS=your_mainnet_polkadot_incentive_manager
-
-NEXT_PUBLIC_CARDANO_EVENT_FACTORY_ADDRESS=your_mainnet_cardano_event_factory
-NEXT_PUBLIC_CARDANO_INCENTIVE_MANAGER_ADDRESS=your_mainnet_cardano_incentive_manager
-```
-
-#### Custom Domain Setup
-1. **Add Domain**: `vercel.com` → Project Settings → Domains
-2. **DNS Configuration**: Point domain to Vercel nameservers
-3. **SSL Certificate**: Automatic with Vercel
-4. **Update RPC CORS**: Configure CORS for production domain on RPC providers
-
----
-
-## 🔧 Configuration Management
-
-### Environment-Specific Configurations
-
-#### Development Environment
-```yaml
-Purpose: Local development and testing
-Network: Base Sepolia or local Anvil
-Features: Hot reload, debug logging, test data
-Security: Relaxed for development speed
-```
-
-#### Staging Environment
-```yaml
-Purpose: Pre-production testing
-Network: Base Sepolia
-Features: Production-like setup, real data
-Security: Production security measures
-```
-
-#### Production Environment
-```yaml
-Purpose: Live user-facing application
-Network: Base Mainnet
-Features: Optimized builds, monitoring, CDN
-Security: Maximum security, audit logging
-```
-
-### Contract Management
-
-#### Version Control for Contracts
-```typescript
-// Contract versioning strategy
-const contractVersions = {
-  '1.0.0': {
-    network: 'base-sepolia',
-    addresses: {
-      EventFactory: '0x123...',
-      POAPAttendance: '0x456...'
-    },
-    features: ['basic_events', 'ticket_sales', 'poap_attendance']
-  },
-  '1.1.0': {
-    network: 'base-mainnet',
-    addresses: {
-      EventFactory: '0x789...',
-      POAPAttendance: '0xabc...'
-    },
-    features: ['incentives', 'marketplace', 'advanced_permissions']
-  }
-};
-```
-
-#### Multi-Environment Contract Addresses
-```json
-{
-  "development": {
-    "EventFactory": "0x1234567890123456789012345678901234567890",
-    "POAPAttendance": "0x0987654321098765432109876543210987654321",
-    "IncentiveManager": "0xabcdef1234567890abcdef1234567890abcdef12"
-  },
-  "staging": {
-    "EventFactory": "0x1111111111111111111111111111111111111111",
-    "POAPAttendance": "0x2222222222222222222222222222222222222222",
-    "IncentiveManager": "0x3333333333333333333333333333333333333333"
-  },
-  "production": {
-    "EventFactory": "0x4444444444444444444444444444444444444444",
-    "POAPAttendance": "0x5555555555555555555555555555555555555555",
-    "IncentiveManager": "0x6666666666666666666666666666666666666666"
-  }
-}
-```
-
----
-
-## 🔒 Security & Compliance
-
-### Private Key Management
-```typescript
-// Secure key management (NEVER commit to git)
-const secureKeyManagement = {
-  development: {
-    method: 'environment_variables',
-    storage: '.env.local (gitignored)',
-    access: 'local_development_only'
-  },
-  production: {
-    method: 'hardware_wallet + key_management_service',
-    storage: 'AWS KMS or similar',
-    access: 'multi_signature_required'
-  }
-};
-```
-
-### API Key Security
-```yaml
-Key Rotation Strategy:
-  - Rotate keys quarterly
-  - Use minimum required permissions
-  - Monitor usage patterns
-  - Immediate rotation on compromise
-
-Access Control:
-  - Frontend keys: Read-only operations
-  - Admin keys: Server-side only
-  - Web3 keys: RPC access only
-```
-
-### Smart Contract Security
-```solidity
-// Emergency controls
-contract SecurityControls {
-    bool public paused;
-    address public admin;
-
-    modifier onlyAdmin() {
-        require(msg.sender == admin, "Not authorized");
-        _;
-    }
-
-    modifier whenNotPaused() {
-        require(!paused, "Contract paused");
-        _;
-    }
-
-    function pause() external onlyAdmin {
-        paused = true;
-        emit Paused(msg.sender);
-    }
-
-    function unpause() external onlyAdmin {
-        paused = false;
-        emit Unpaused(msg.sender);
-    }
-}
-```
-
----
-
-## 📊 Monitoring & Maintenance
-
-### Health Checks & Monitoring
-
-#### Application Monitoring
-```typescript
-// Health check endpoints
-const healthChecks = {
-  frontend: 'https://echain.app/api/health',
-  baseRpc: 'https://sepolia.base.org',
-  polkadotRpc: 'wss://rococo-rpc.polkadot.io',
-  cardanoRpc: 'https://preview-api.cardano.org',
-  contracts: '/api/contracts/status'
-};
-
-// Monitoring metrics
-const monitoringMetrics = [
-  'response_time',
-  'error_rate',
-  'transaction_success_rate',
-  'user_active_sessions',
-  'contract_interaction_count'
-];
-```
-
-#### Blockchain Monitoring
-```yaml
-Contract Metrics:
-  - Transaction volume and success rates
-  - Gas usage patterns
-  - Error rates by function
-  - Unusual activity detection
-
-Network Health:
-  - Block confirmation times
-  - Network congestion status
-  - Gas price monitoring
-  - RPC endpoint performance
-```
-
-### Backup & Recovery
-
-#### Data Backup Strategy
-```yaml
-Smart Contracts: Immutable (no backup needed)
-Frontend Code: Git version control
-Environment Config: Encrypted secure storage
-Analytics Data: Daily automated backups
-User Data: Decentralized (on-chain + IPFS)
-```
-
-#### Disaster Recovery
-```yaml
-Recovery Time Objectives:
-  - Frontend: 1 hour (Vercel auto-scaling)
-  - API: 15 minutes (Multi-chain RPC redundancy)
-  - Blockchain: Instant (decentralized networks)
-
-Recovery Procedures:
-  1. Identify failure point
-  2. Execute environment-specific recovery
-  3. Verify system integrity
-  4. Communicate with users
-```
-
----
-
-## 🚨 Troubleshooting Guide
-
-### Common Deployment Issues
-
-#### Contract Deployment Failures
-```bash
-# Error: insufficient funds
-Solution: Fund deployment wallet with ETH
-Verification: Check wallet balance on BaseScan
-```
-
-#### API Connection Issues
-```bash
-# Error: RPC connection failed
-Solution: Check RPC endpoint URLs and network connectivity
-Verification: Test RPC endpoints directly with curl
-```
-
-#### Wallet Connection Problems
-```bash
-# Error: Invalid project ID
-Solution: Use valid Reown project ID or development fallback
-Verification: Check Reown dashboard for project status
-```
-
-#### Build Failures
-```bash
-# Error: Build timeout
-Solution: Optimize bundle size, check for large dependencies
-Verification: Run 'npm run build' locally first
-```
-
-### Debug Commands & Tools
-
-#### Contract Debugging
-```bash
-# Check contract status
-forge verify-contract --chain base-sepolia CONTRACT_ADDRESS CONTRACT_PATH --watch
-
-# Test contract functions interactively
-cast call CONTRACT_ADDRESS "owner()" --rpc-url https://sepolia.base.org
-```
-
-#### API Debugging
-```bash
-# Test Base RPC connectivity
-curl -X POST -H "Content-Type: application/json" \
-  --data '{"jsonrpc":"2.0","method":"eth_blockNumber","params":[],"id":1}' \
-  https://sepolia.base.org
-
-# Test Polkadot RPC connectivity
-curl -X POST -H "Content-Type: application/json" \
-  --data '{"jsonrpc":"2.0","method":"chain_getBlockHash","params":[0],"id":1}' \
-  https://rococo-rpc.polkadot.io
-
-# Check contract state via RPC
-curl -X POST -H "Content-Type: application/json" \
-  --data '{"jsonrpc":"2.0","method":"eth_call","params":[{"to":"'$CONTRACT_ADDRESS'","data":"'$METHOD_SIGNATURE'"},"latest"],"id":1}' \
-  https://sepolia.base.org
-```
-
-#### Frontend Debugging
-```bash
-# Check build output
-npm run build && npm run start
-
-# Test wallet connections
-npm run test:e2e:wallet
-
-# Performance audit
-npm run lighthouse
-```
-
----
-
-## 📈 Performance & Scaling
-
-### Optimization Strategies
-
-#### Frontend Performance
-```yaml
-Bundle Size: <50MB (current: ~45MB)
-Load Time: <2 seconds (Lighthouse PWA score: 95+)
-Core Web Vitals: All green scores
-Caching: Aggressive caching with service worker
-```
-
-#### Blockchain Optimization
-```yaml
-Gas Optimization: Batch operations, efficient storage
-Network Selection: Base L2 for low fees and fast finality
-Contract Patterns: Minimal proxy clones for deployment
-Query Optimization: The Graph for complex queries
-```
-
-#### Infrastructure Scaling
-```yaml
-Frontend: Vercel global CDN with auto-scaling
-API: Direct multi-chain RPC connections
-Storage: IPFS for decentralized assets
-Caching: Redis for frequently accessed data
-```
-
-### Cost Optimization
-
-#### Gas Fee Management
-```typescript
-// Gas-optimized transaction batching
-const batchTransactions = async (operations: Operation[]) => {
-  const batch = new ethers.Contract(batchContractAddress, batchABI, signer);
-
-  // Combine multiple operations into single transaction
-  const tx = await batch.batchExecute(operations);
-  return await tx.wait();
-};
-```
-
-#### Infrastructure Costs
-```yaml
-RPC Providers: Pay-per-use API calls (Infura, Alchemy, etc.)
-Vercel: Generous free tier + usage-based pricing
-IPFS: Free tier with paid upgrades for high usage
-Base Network: Low gas fees compared to Ethereum mainnet
-Polkadot: Minimal transaction fees
-Cardano: Low transaction fees
-```
-
----
-
-## 🔄 Deployment Automation
-
-### CI/CD Pipeline
-
-#### GitHub Actions Workflow
-```yaml
-name: Deploy Echain Platform
-
-on:
-  push:
-    branches: [main, staging]
-
-jobs:
-  test:
-    runs-on: ubuntu-latest
-    steps:
-      - uses: actions/checkout@v3
-      - name: Setup Node.js
-        uses: actions/setup-node@v3
-        with:
-          node-version: '18'
-      - name: Install dependencies
-        run: npm install
-      - name: Run tests
-        run: npm run test:ci
-
-  deploy-staging:
-    needs: test
-    if: github.ref == 'refs/heads/staging'
-    runs-on: ubuntu-latest
-    steps:
-      - name: Deploy to Vercel (Staging)
-        run: vercel --token ${{ secrets.VERCEL_TOKEN }} --yes
-
-  deploy-production:
-    needs: test
-    if: github.ref == 'refs/heads/main'
-    runs-on: ubuntu-latest
-    steps:
-      - name: Deploy Contracts (if needed)
-        run: npm run deploy:production
-      - name: Deploy to Vercel (Production)
-        run: vercel --token ${{ secrets.VERCEL_TOKEN }} --prod --yes
-```
-
-### Automated Testing
-
-#### Test Coverage
-```yaml
-Unit Tests: 80%+ coverage
-Integration Tests: Full contract + API testing
-E2E Tests: Critical user journeys
-Security Tests: Automated vulnerability scanning
-Performance Tests: Load testing and gas optimization
-```
-
-### Automated Validation Scripts
-```typescript
-// scripts/validate-deployment.ts - Post-deployment validation
-export class DeploymentValidator {
-  private validations: Array<{
-    name: string;
-    validate: () => Promise<{ success: boolean; message: string }>;
-    required: boolean;
-  }> = [];
-
-  addValidation(
-    name: string,
-    validate: () => Promise<{ success: boolean; message: string }>,
-    required = true
-  ) {
-    this.validations.push({ name, validate, required });
-  }
-
-  async validateDeployment(): Promise<{
-    success: boolean;
-    results: Array<{ name: string; success: boolean; message: string; required: boolean }>;
-  }> {
-    const results = await Promise.all(
-      this.validations.map(async ({ name, validate, required }) => {
-        try {
-          const result = await validate();
-          return { name, ...result, required };
-        } catch (error) {
-          return {
-            name,
-            success: false,
-            message: `Validation failed: ${error.message}`,
-            required
-          };
-        }
-      })
-    );
-
-    const failedRequired = results.filter(r => r.required && !r.success);
-    const success = failedRequired.length === 0;
-
-    return { success, results };
-  }
-}
-
-// Register validations
-const validator = new DeploymentValidator();
-
-validator.addValidation(
-  'contract-deployment',
-  async () => {
-    const baseCode = await rpcClient.readContract('base', CONTRACT_ADDRESSES.base.EventFactory, 'getActiveEvents', [0, 1]);
-    const polkadotCode = await rpcClient.readContract('polkadot', CONTRACT_ADDRESSES.polkadot.EventFactory, 'getActiveEvents', [0, 1]);
-    const cardanoCode = await rpcClient.readContract('cardano', CONTRACT_ADDRESSES.cardano.EventFactory, 'getActiveEvents', [0, 1]);
-
-    if (baseCode && polkadotCode && cardanoCode) {
-      return { success: true, message: 'Contracts deployed successfully across all networks' };
-    }
-    return { success: false, message: 'One or more contracts not deployed' };
-  }
-);
-
-validator.addValidation(
-  'rpc-connectivity',
-  async () => {
-    const responses = await Promise.all([
-      fetch(process.env.NEXT_PUBLIC_BASE_RPC_URL!),
-      fetch(process.env.NEXT_PUBLIC_POLKADOT_RPC_URL!),
-      fetch(process.env.NEXT_PUBLIC_CARDANO_RPC_URL!)
-    ]);
-
-    if (responses.every(r => r.ok)) {
-      return { success: true, message: 'All RPC endpoints are accessible' };
-    }
-    return { success: false, message: 'One or more RPC endpoints are unreachable' };
-  }
-);
-
-validator.addValidation(
-  'frontend-deployment',
-  async () => {
-    const response = await fetch(process.env.FRONTEND_URL || 'http://localhost:3000');
-    if (response.ok) {
-      return { success: true, message: 'Frontend is accessible' };
-    }
-    return { success: false, message: `Frontend returned ${response.status}` };
-  }
-);
-```
-
-### Infrastructure as Code
-
-#### Terraform Configuration for Infrastructure
-```hcl
-# infrastructure/main.tf
-terraform {
-  required_providers {
-    vercel = {
-      source  = "vercel/vercel"
-      version = "~> 1.0"
-    }
-    aws = {
-      source  = "hashicorp/aws"
-      version = "~> 5.0"
-    }
-  }
-}
-
-# Vercel project
-resource "vercel_project" "echain" {
-  name      = "echain"
-  framework = "nextjs"
-
-  git_repository = {
-    type = "github"
-    repo = "your-org/echain"
-  }
-
-  environment = [
-    {
-      key   = "NEXT_PUBLIC_BASE_RPC_URL"
-      value = var.base_rpc_url
-    },
-    {
-      key   = "NEXT_PUBLIC_POLKADOT_RPC_URL"
-      value = var.polkadot_rpc_url
-    },
-    {
-      key   = "NEXT_PUBLIC_CARDANO_RPC_URL"
-      value = var.cardano_rpc_url
-    },
-    {
-      key   = "NEXT_PUBLIC_BRIDGE_API_URL"
-      value = var.bridge_api_url
-    }
-  ]
-}
-
-# Custom domain
-resource "vercel_project_domain" "echain" {
-  project_id = vercel_project.echain.id
-  domain     = "echain.app"
-}
-
-# AWS resources for additional infrastructure
-resource "aws_s3_bucket" "echain_backups" {
-  bucket = "echain-deployment-backups"
-
-  versioning {
-    enabled = true
-  }
-
-  server_side_encryption_configuration {
-    rule {
-      apply_server_side_encryption_by_default {
-        sse_algorithm = "AES256"
-      }
-    }
-  }
-}
-
-# CloudWatch monitoring
-resource "aws_cloudwatch_dashboard" "echain" {
-  dashboard_name = "Echain-Platform"
-
-  dashboard_body = jsonencode({
-    widgets = [
-      {
-        type   = "metric"
-        x      = 0
-        y      = 0
-        width  = 12
-        height = 6
-
-        properties = {
-          metrics = [
-            ["AWS/EC2", "CPUUtilization", "InstanceId", var.ec2_instance_id]
-          ]
-          period = 300
-          stat   = "Average"
-          region = var.aws_region
-          title  = "EC2 CPU Utilization"
-        }
-      }
-    ]
-  })
-}
-```
-
----
-
-## 📞 Support & Resources
-
-### Deployment Resources
-- **[Base Network Docs](https://docs.base.org/)**: Network-specific information
-- **[Polkadot Network Docs](https://wiki.polkadot.network/)**: Substrate network guides
-- **[Cardano Developer Docs](https://docs.cardano.org/)**: eUTXO development resources
-- **[Vercel Deployment](https://vercel.com/docs)**: Frontend hosting guides
-- **[Reown Docs](https://docs.reown.com/)**: Wallet integration guides
-
-### Emergency Contacts
-- **Technical Issues**: development@echain.com
-- **Security Issues**: security@echain.com
-- **Infrastructure**: infra@echain.com
-
-### Useful Links
-- **Base Sepolia Explorer**: https://sepolia.basescan.org/
-- **Polkadot Rococo Explorer**: https://polkadot.js.org/apps/?rpc=wss://rococo-rpc.polkadot.io
-- **Cardano Preview Explorer**: https://preview.cardanoscan.io/
-- **Reown Dashboard**: https://cloud.reown.com/
-- **Vercel Dashboard**: https://vercel.com/dashboard
-
----
-
-**This deployment guide ensures reliable, secure, and scalable deployment of the Echain platform across all environments. The current Base Sepolia deployment demonstrates full operational readiness for mainnet transition.**
-
-<div align="center">
-
-[![Deploy to Vercel](https://img.shields.io/badge/Deploy-Vercel-000000?style=for-the-badge&logo=vercel&logoColor=white)](https://vercel.com/new)
-[![Base Network](https://img.shields.io/badge/Base-Network-0052FF?style=for-the-badge&logo=ethereum&logoColor=white)](https://docs.base.org/)
-[![Polkadot Network](https://img.shields.io/badge/Polkadot-Network-E6007A?style=for-the-badge&logo=polkadot&logoColor=white)](https://wiki.polkadot.network/)
-[![Cardano Network](https://img.shields.io/badge/Cardano-Network-0033AD?style=for-the-badge&logo=cardano&logoColor=white)](https://docs.cardano.org/)
-
-</div>
-
-
-## 🔄 Cross-Chain Integration
-
-For detailed instructions on deploying and managing Echain across multiple blockchain networks, refer to our [Cross-Chain Deployment Guide](./CROSS_CHAIN_DEPLOYMENT.md).
-
-Key features of our cross-chain architecture:
-- Hub-and-spoke model with Base as the primary chain
-- Event mirroring across networks
-- Daily state synchronization
-- Unified monitoring dashboard
-
-### Supported Networks
-- Base Mainnet (Primary)
-- Polkadot Rococo Testnet
-- Cardano Preview Testnet
-
-### Environment-Specific Configurations
-
-#### Development Environment
-```yaml
-Purpose: Local development and testing
-Network: Base Sepolia or local Anvil
-Features: Hot reload, debug logging, test data
-Security: Relaxed for development speed
-```
-
-#### Staging Environment
-```yaml
-Purpose: Pre-production testing
-Network: Base Sepolia
-Features: Production-like setup, real data
-Security: Production security measures
-```
-
-#### Production Environment
-```yaml
-Purpose: Live user-facing application
-Network: Base Mainnet
-Features: Optimized builds, monitoring, CDN
-Security: Maximum security, audit logging
-```
-
-### Contract Management
-
-#### Version Control for Contracts
-```typescript
-// Contract versioning strategy
-const contractVersions = {
-  '1.0.0': {
-    network: 'base-sepolia',
-    addresses: {
-      EventFactory: '0x123...',
-      POAPAttendance: '0x456...'
-    },
-    features: ['basic_events', 'ticket_sales', 'poap_attendance']
-  },
-  '1.1.0': {
-    network: 'base-mainnet',
-    addresses: {
-      EventFactory: '0x789...',
-      POAPAttendance: '0xabc...'
-    },
-    features: ['incentives', 'marketplace', 'advanced_permissions']
-  }
-};
-```
-
-#### Multi-Environment Contract Addresses
-```json
-{
-  "development": {
-    "EventFactory": "0x1234567890123456789012345678901234567890",
-    "POAPAttendance": "0x0987654321098765432109876543210987654321",
-    "IncentiveManager": "0xabcdef1234567890abcdef1234567890abcdef12"
-  },
-  "staging": {
-    "EventFactory": "0x1111111111111111111111111111111111111111",
-    "POAPAttendance": "0x2222222222222222222222222222222222222222",
-    "IncentiveManager": "0x3333333333333333333333333333333333333333"
-  },
-  "production": {
-    "EventFactory": "0x4444444444444444444444444444444444444444",
-    "POAPAttendance": "0x5555555555555555555555555555555555555555",
-    "IncentiveManager": "0x6666666666666666666666666666666666666666"
-  }
-}
-```
-
----
-
-## 🔒 Security & Compliance
-
-### Private Key Management
-```typescript
-// Secure key management (NEVER commit to git)
-const secureKeyManagement = {
-  development: {
-    method: 'environment_variables',
-    storage: '.env.local (gitignored)',
-    access: 'local_development_only'
-  },
-  production: {
-    method: 'hardware_wallet + key_management_service',
-    storage: 'AWS KMS or similar',
-    access: 'multi_signature_required'
-  }
-};
-```
-
-### API Key Security
-```yaml
-Key Rotation Strategy:
-  - Rotate keys quarterly
-  - Use minimum required permissions
-  - Monitor usage patterns
-  - Immediate rotation on compromise
-
-Access Control:
-  - Frontend keys: Read-only operations
-  - Admin keys: Server-side only
-  - Web3 keys: RPC access only
-```
-
-### Smart Contract Security
-```solidity
-// Emergency controls
-contract SecurityControls {
-    bool public paused;
-    address public admin;
-
-    modifier onlyAdmin() {
-        require(msg.sender == admin, "Not authorized");
-        _;
-    }
-
-    modifier whenNotPaused() {
-        require(!paused, "Contract paused");
-        _;
-    }
-
-    function pause() external onlyAdmin {
-        paused = true;
-        emit Paused(msg.sender);
-    }
-
-    function unpause() external onlyAdmin {
-        paused = false;
-        emit Unpaused(msg.sender);
-    }
-}
-```
-
----
-
-## 📊 Monitoring & Maintenance
-
-### Health Checks & Monitoring
-
-#### Application Monitoring
-```typescript
-// Health check endpoints
-const healthChecks = {
-  frontend: 'https://echain.app/api/health',
-  baseRpc: 'https://sepolia.base.org',
-  polkadotRpc: 'wss://rococo-rpc.polkadot.io',
-  cardanoRpc: 'https://preview-api.cardano.org',
-  contracts: '/api/contracts/status'
-};
-
-// Monitoring metrics
-const monitoringMetrics = [
-  'response_time',
-  'error_rate',
-  'transaction_success_rate',
-  'user_active_sessions',
-  'contract_interaction_count'
-];
-```
-
-#### Blockchain Monitoring
-```yaml
-Contract Metrics:
-  - Transaction volume and success rates
-  - Gas usage patterns
-  - Error rates by function
-  - Unusual activity detection
-
-Network Health:
-  - Block confirmation times
-  - Network congestion status
-  - Gas price monitoring
-  - RPC endpoint performance
-```
-
-### Backup & Recovery
-
-#### Data Backup Strategy
-```yaml
-Smart Contracts: Immutable (no backup needed)
-Frontend Code: Git version control
-Environment Config: Encrypted secure storage
-Analytics Data: Daily automated backups
-User Data: Decentralized (on-chain + IPFS)
-```
-
-#### Disaster Recovery
-```yaml
-Recovery Time Objectives:
-  - Frontend: 1 hour (Vercel auto-scaling)
-  - API: 15 minutes (Multi-chain RPC redundancy)
-  - Blockchain: Instant (decentralized networks)
-
-Recovery Procedures:
-  1. Identify failure point
-  2. Execute environment-specific recovery
-  3. Verify system integrity
-  4. Communicate with users
-```
-
----
-
-## 🚨 Troubleshooting Guide
-
-### Common Deployment Issues
-
-#### Contract Deployment Failures
-```bash
-# Error: insufficient funds
-Solution: Fund deployment wallet with ETH
-Verification: Check wallet balance on BaseScan
-```
-
-#### API Connection Issues
-```bash
-# Error: RPC connection failed
-Solution: Check RPC endpoint URLs and network connectivity
-Verification: Test RPC endpoints directly with curl
-```
-
-#### Wallet Connection Problems
-```bash
-# Error: Invalid project ID
-Solution: Use valid Reown project ID or development fallback
-Verification: Check Reown dashboard for project status
-```
-
-#### Build Failures
-```bash
-# Error: Build timeout
-Solution: Optimize bundle size, check for large dependencies
-Verification: Run 'npm run build' locally first
-```
-
-### Debug Commands & Tools
-
-#### Contract Debugging
-```bash
-# Check contract status
-forge verify-contract --chain base-sepolia CONTRACT_ADDRESS CONTRACT_PATH --watch
-
-# Test contract functions interactively
-cast call CONTRACT_ADDRESS "owner()" --rpc-url https://sepolia.base.org
-```
-
-#### API Debugging
-```bash
-# Test Base RPC connectivity
-curl -X POST -H "Content-Type: application/json" \
-  --data '{"jsonrpc":"2.0","method":"eth_blockNumber","params":[],"id":1}' \
-  https://sepolia.base.org
-
-# Test Polkadot RPC connectivity
-curl -X POST -H "Content-Type: application/json" \
-  --data '{"jsonrpc":"2.0","method":"chain_getBlockHash","params":[0],"id":1}' \
-  https://rococo-rpc.polkadot.io
-
-# Check contract state via RPC
-curl -X POST -H "Content-Type: application/json" \
-  --data '{"jsonrpc":"2.0","method":"eth_call","params":[{"to":"'$CONTRACT_ADDRESS'","data":"'$METHOD_SIGNATURE'"},"latest"],"id":1}' \
-  https://sepolia.base.org
-```
-
-#### Frontend Debugging
-```bash
-# Check build output
-npm run build && npm run start
-
-# Test wallet connections
-npm run test:e2e:wallet
-
-# Performance audit
-npm run lighthouse
-```
-
----
-
-## 📈 Performance & Scaling
-
-### Optimization Strategies
-
-#### Frontend Performance
-```yaml
-Bundle Size: <50MB (current: ~45MB)
-Load Time: <2 seconds (Lighthouse PWA score: 95+)
-Core Web Vitals: All green scores
-Caching: Aggressive caching with service worker
-```
-
-#### Blockchain Optimization
-```yaml
-Gas Optimization: Batch operations, efficient storage
-Network Selection: Base L2 for low fees and fast finality
-Contract Patterns: Minimal proxy clones for deployment
-Query Optimization: The Graph for complex queries
-```
-
-#### Infrastructure Scaling
-```yaml
-Frontend: Vercel global CDN with auto-scaling
-API: Direct multi-chain RPC connections
-Storage: IPFS for decentralized assets
-Caching: Redis for frequently accessed data
-```
-
-### Cost Optimization
-
-#### Gas Fee Management
-```typescript
-// Gas-optimized transaction batching
-const batchTransactions = async (operations: Operation[]) => {
-  const batch = new ethers.Contract(batchContractAddress, batchABI, signer);
-
-  // Combine multiple operations into single transaction
-  const tx = await batch.batchExecute(operations);
-  return await tx.wait();
-};
-```
-
-#### Infrastructure Costs
-```yaml
-RPC Providers: Pay-per-use API calls (Infura, Alchemy, etc.)
-Vercel: Generous free tier + usage-based pricing
-IPFS: Free tier with paid upgrades for high usage
-Base Network: Low gas fees compared to Ethereum mainnet
-Polkadot: Minimal transaction fees
-Cardano: Low transaction fees
-```
-
----
-
-## 🔄 Deployment Automation
-
-### CI/CD Pipeline
-
-#### GitHub Actions Workflow
-```yaml
-name: Deploy Echain Platform
-
-on:
-  push:
-    branches: [main, staging]
-
-jobs:
-  test:
-    runs-on: ubuntu-latest
-    steps:
-      - uses: actions/checkout@v3
-      - name: Setup Node.js
-        uses: actions/setup-node@v3
-        with:
-          node-version: '18'
-      - name: Install dependencies
-        run: npm install
-      - name: Run tests
-        run: npm run test:ci
-
-  deploy-staging:
-    needs: test
-    if: github.ref == 'refs/heads/staging'
-    runs-on: ubuntu-latest
-    steps:
-      - name: Deploy to Vercel (Staging)
-        run: vercel --token ${{ secrets.VERCEL_TOKEN }} --yes
-
-  deploy-production:
-    needs: test
-    if: github.ref == 'refs/heads/main'
-    runs-on: ubuntu-latest
-    steps:
-      - name: Deploy Contracts (if needed)
-        run: npm run deploy:production
-      - name: Deploy to Vercel (Production)
-        run: vercel --token ${{ secrets.VERCEL_TOKEN }} --prod --yes
-```
-
-### Automated Testing
-
-#### Test Coverage
-```yaml
-Unit Tests: 80%+ coverage
-Integration Tests: Full contract + API testing
-E2E Tests: Critical user journeys
-Security Tests: Automated vulnerability scanning
-Performance Tests: Load testing and gas optimization
-```
-
-### Automated Validation Scripts
-```typescript
-// scripts/validate-deployment.ts - Post-deployment validation
-export class DeploymentValidator {
-  private validations: Array<{
-    name: string;
-    validate: () => Promise<{ success: boolean; message: string }>;
-    required: boolean;
-  }> = [];
-
-  addValidation(
-    name: string,
-    validate: () => Promise<{ success: boolean; message: string }>,
-    required = true
-  ) {
-    this.validations.push({ name, validate, required });
-  }
-
-  async validateDeployment(): Promise<{
-    success: boolean;
-    results: Array<{ name: string; success: boolean; message: string; required: boolean }>;
-  }> {
-    const results = await Promise.all(
-      this.validations.map(async ({ name, validate, required }) => {
-        try {
-          const result = await validate();
-          return { name, ...result, required };
-        } catch (error) {
-          return {
-            name,
-            success: false,
-            message: `Validation failed: ${error.message}`,
-            required
-          };
-        }
-      })
-    );
-
-    const failedRequired = results.filter(r => r.required && !r.success);
-    const success = failedRequired.length === 0;
-
-    return { success, results };
-  }
-}
-
-// Register validations
-const validator = new DeploymentValidator();
-
-validator.addValidation(
-  'contract-deployment',
-  async () => {
-    const baseCode = await rpcClient.readContract('base', CONTRACT_ADDRESSES.base.EventFactory, 'getActiveEvents', [0, 1]);
-    const polkadotCode = await rpcClient.readContract('polkadot', CONTRACT_ADDRESSES.polkadot.EventFactory, 'getActiveEvents', [0, 1]);
-    const cardanoCode = await rpcClient.readContract('cardano', CONTRACT_ADDRESSES.cardano.EventFactory, 'getActiveEvents', [0, 1]);
-
-    if (baseCode && polkadotCode && cardanoCode) {
-      return { success: true, message: 'Contracts deployed successfully across all networks' };
-    }
-    return { success: false, message: 'One or more contracts not deployed' };
-  }
-);
-
-validator.addValidation(
-  'rpc-connectivity',
-  async () => {
-    const responses = await Promise.all([
-      fetch(process.env.NEXT_PUBLIC_BASE_RPC_URL!),
-      fetch(process.env.NEXT_PUBLIC_POLKADOT_RPC_URL!),
-      fetch(process.env.NEXT_PUBLIC_CARDANO_RPC_URL!)
-    ]);
-
-    if (responses.every(r => r.ok)) {
-      return { success: true, message: 'All RPC endpoints are accessible' };
-    }
-    return { success: false, message: 'One or more RPC endpoints are unreachable' };
-  }
-);
-
-validator.addValidation(
-  'frontend-deployment',
-  async () => {
-    const response = await fetch(process.env.FRONTEND_URL || 'http://localhost:3000');
-    if (response.ok) {
-      return { success: true, message: 'Frontend is accessible' };
-    }
-    return { success: false, message: `Frontend returned ${response.status}` };
-  }
-);
-```
-
-### Infrastructure as Code
-
-#### Terraform Configuration for Infrastructure
-```hcl
-# infrastructure/main.tf
-terraform {
-  required_providers {
-    vercel = {
-      source  = "vercel/vercel"
-      version = "~> 1.0"
-    }
-    aws = {
-      source  = "hashicorp/aws"
-      version = "~> 5.0"
-    }
-  }
-}
-
-# Vercel project
-resource "vercel_project" "echain" {
-  name      = "echain"
-  framework = "nextjs"
-
-  git_repository = {
-    type = "github"
-    repo = "your-org/echain"
-  }
-
-  environment = [
-    {
-      key   = "NEXT_PUBLIC_BASE_RPC_URL"
-      value = var.base_rpc_url
-    },
-    {
-      key   = "NEXT_PUBLIC_POLKADOT_RPC_URL"
-      value = var.polkadot_rpc_url
-    },
-    {
-      key   = "NEXT_PUBLIC_CARDANO_RPC_URL"
-      value = var.cardano_rpc_url
-    },
-    {
-      key   = "NEXT_PUBLIC_BRIDGE_API_URL"
-      value = var.bridge_api_url
-    }
-  ]
-}
-
-# Custom domain
-resource "vercel_project_domain" "echain" {
-  project_id = vercel_project.echain.id
-  domain     = "echain.app"
-}
-
-# AWS resources for additional infrastructure
-resource "aws_s3_bucket" "echain_backups" {
-  bucket = "echain-deployment-backups"
-
-  versioning {
-    enabled = true
-  }
-
-  server_side_encryption_configuration {
-    rule {
-      apply_server_side_encryption_by_default {
-        sse_algorithm = "AES256"
-      }
-    }
-  }
-}
-
-# CloudWatch monitoring
-resource "aws_cloudwatch_dashboard" "echain" {
-  dashboard_name = "Echain-Platform"
-
-  dashboard_body = jsonencode({
-    widgets = [
-      {
-        type   = "metric"
-        x      = 0
-        y      = 0
-        width  = 12
-        height = 6
-
-        properties = {
-          metrics = [
-            ["AWS/EC2", "CPUUtilization", "InstanceId", var.ec2_instance_id]
-          ]
-          period = 300
-          stat   = "Average"
-          region = var.aws_region
-          title  = "EC2 CPU Utilization"
-        }
-      }
-    ]
-  })
-}
-```
-
----
-
-## 📞 Support & Resources
-
-### Deployment Resources
-- **[Base Network Docs](https://docs.base.org/)**: Network-specific information
-- **[Polkadot Network Docs](https://wiki.polkadot.network/)**: Substrate network guides
-- **[Cardano Developer Docs](https://docs.cardano.org/)**: eUTXO development resources
-- **[Vercel Deployment](https://vercel.com/docs)**: Frontend hosting guides
-- **[Reown Docs](https://docs.reown.com/)**: Wallet integration guides
-
-### Emergency Contacts
-- **Technical Issues**: development@echain.com
-- **Security Issues**: security@echain.com
-- **Infrastructure**: infra@echain.com
-
-### Useful Links
-- **Base Sepolia Explorer**: https://sepolia.basescan.org/
-- **Polkadot Rococo Explorer**: https://polkadot.js.org/apps/?rpc=wss://rococo-rpc.polkadot.io
-- **Cardano Preview Explorer**: https://preview.cardanoscan.io/
-- **Reown Dashboard**: https://cloud.reown.com/
-- **Vercel Dashboard**: https://vercel.com/dashboard
-
----
-
-**This deployment guide ensures reliable, secure, and scalable deployment of the Echain platform across all environments. The current Base Sepolia deployment demonstrates full operational readiness for mainnet transition.**
-
-<div align="center">
-
-[![Deploy to Vercel](https://img.shields.io/badge/Deploy-Vercel-000000?style=for-the-badge&logo=vercel&logoColor=white)](https://vercel.com/new)
-[![Base Network](https://img.shields.io/badge/Base-Network-0052FF?style=for-the-badge&logo=ethereum&logoColor=white)](https://docs.base.org/)
-[![Polkadot Network](https://img.shields.io/badge/Polkadot-Network-E6007A?style=for-the-badge&logo=polkadot&logoColor=white)](https://wiki.polkadot.network/)
-[![Cardano Network](https://img.shields.io/badge/Cardano-Network-0033AD?style=for-the-badge&logo=cardano&logoColor=white)](https://docs.cardano.org/)
-
-</div>
-
-
-=======
 # 🚀 Echain Multi-Chain Deployment Guide
 
 <div align="center">
@@ -2804,5 +1078,4 @@
 [![Polkadot Network](https://img.shields.io/badge/Polkadot-Network-E6007A?style=for-the-badge&logo=polkadot&logoColor=white)](https://wiki.polkadot.network/)
 [![Cardano Network](https://img.shields.io/badge/Cardano-Network-0033AD?style=for-the-badge&logo=cardano&logoColor=white)](https://docs.cardano.org/)
 
-</div>
->>>>>>> 63b7c485
+</div>