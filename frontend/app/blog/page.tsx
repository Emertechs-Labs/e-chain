--- conflicted
+++ resolved
@@ -1,28 +1,3 @@
-<<<<<<< HEAD
-import { Metadata } from 'next';
-
-export const metadata: Metadata = {
-  title: 'Blog - Echain',
-  description: 'Latest news, updates, and insights from the Echain team.',
-};
-
-export default function BlogPage() {
-  return (
-    <div className="min-h-screen bg-gradient-to-b from-slate-900 to-slate-950">
-      <div className="max-w-7xl mx-auto px-4 sm:px-6 lg:px-8 pt-20 pb-16">
-        <div className="text-center">
-          <h1 className="text-4xl font-bold text-white mb-4">Blog</h1>
-          <p className="text-xl text-slate-300 mb-8">
-            Stay updated with the latest news and insights from Echain.
-          </p>
-          <div className="text-slate-400">
-            Blog posts and articles coming soon...
-          </div>
-        </div>
-      </div>
-    </div>
-  );
-=======
 import { Metadata } from 'next';
 
 export const metadata: Metadata = {
@@ -48,5 +23,4 @@
       </div>
     </div>
   );
->>>>>>> 63b7c485
 }