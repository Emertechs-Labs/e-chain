<<<<<<< HEAD
export default function CareersPage() {
  return (
    <div className="container mx-auto px-4 py-8">
      <h1 className="text-3xl font-bold mb-6">Careers</h1>
      <p className="text-muted-foreground">
        Join our team! We&apos;re always looking for talented individuals.
      </p>
    </div>
  );
=======
export const dynamic = 'force-dynamic';

export default function CareersPage() {
  return (
    <div className="container mx-auto px-4 py-8">
      <h1 className="text-3xl font-bold mb-6">Careers</h1>
      <p className="text-muted-foreground">
        Join our team! We&apos;re always looking for talented individuals.
      </p>
    </div>
  );
>>>>>>> 63b7c485
}<|MERGE_RESOLUTION|>--- conflicted
+++ resolved
@@ -1,14 +1,3 @@
-<<<<<<< HEAD
-export default function CareersPage() {
-  return (
-    <div className="container mx-auto px-4 py-8">
-      <h1 className="text-3xl font-bold mb-6">Careers</h1>
-      <p className="text-muted-foreground">
-        Join our team! We&apos;re always looking for talented individuals.
-      </p>
-    </div>
-  );
-=======
 export const dynamic = 'force-dynamic';
 
 export default function CareersPage() {
@@ -20,5 +9,4 @@
       </p>
     </div>
   );
->>>>>>> 63b7c485
 }