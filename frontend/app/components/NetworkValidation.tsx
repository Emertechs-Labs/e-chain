<<<<<<< HEAD
'use client';

import { useChainId, useSwitchChain } from 'wagmi';
import { useState } from 'react';
import { AlertTriangle, Wifi } from 'lucide-react';

const BASE_SEPOLIA_CHAIN_ID = 84532;

interface NetworkValidationProps {
  onNetworkValid?: () => void;
  children?: React.ReactNode;
}

export function NetworkValidation({ onNetworkValid, children }: NetworkValidationProps) {
  const chainId = useChainId();
  const { switchChain, isPending } = useSwitchChain();
  const [isValidating, setIsValidating] = useState(false);

  const isOnCorrectNetwork = chainId === BASE_SEPOLIA_CHAIN_ID;

  const handleSwitchNetwork = async () => {
    try {
      setIsValidating(true);
      await switchChain({ chainId: BASE_SEPOLIA_CHAIN_ID });
      if (onNetworkValid) {
        onNetworkValid();
      }
    } catch (error) {
      console.error('Failed to switch network:', error);
    } finally {
      setIsValidating(false);
    }
  };

  if (isOnCorrectNetwork) {
    return <>{children}</>;
  }

  return (
    <div className="bg-orange-900/20 border border-orange-500/50 rounded-lg p-6 text-center">
      <div className="flex items-center justify-center mb-4">
        <AlertTriangle className="w-8 h-8 text-orange-400" />
      </div>
      
      <h3 className="text-xl font-bold text-white mb-2">Wrong Network</h3>
      <p className="text-gray-400 mb-4">
        You need to switch to Base Sepolia testnet to purchase tickets.
      </p>
      
      <div className="space-y-3">
        <div className="text-sm text-gray-500">
          <p>Current: {getNetworkName(chainId)}</p>
          <p>Required: Base Sepolia Testnet</p>
        </div>
        
        <button
          onClick={handleSwitchNetwork}
          disabled={isPending || isValidating}
          className="bg-orange-500 hover:bg-orange-600 disabled:opacity-50 disabled:cursor-not-allowed text-white px-6 py-3 rounded-lg font-semibold transition-colors flex items-center gap-2 mx-auto"
        >
          <Wifi className="w-4 h-4" />
          {isPending || isValidating ? 'Switching...' : 'Switch to Base Sepolia'}
        </button>
      </div>
      
      <div className="mt-4 text-xs text-gray-500">
        <p>Need help? <a href="https://docs.base.org/network-information" target="_blank" rel="noopener noreferrer" className="text-cyan-400 hover:text-cyan-300">View setup guide</a></p>
      </div>
    </div>
  );
}

function getNetworkName(chainId: number): string {
  switch (chainId) {
    case 1:
      return 'Ethereum Mainnet';
    case 11155111:
      return 'Sepolia Testnet';
    case 8453:
      return 'Base Mainnet';
    case 84532:
      return 'Base Sepolia';
    default:
      return `Network ${chainId}`;
  }
=======
'use client';

import { useWalletHelpers } from '@echain/wallet';
import { useState } from 'react';
import { AlertTriangle, Wifi } from 'lucide-react';

const BASE_SEPOLIA_CHAIN_ID = 84532;

interface NetworkValidationProps {
  onNetworkValid?: () => void;
  children?: React.ReactNode;
}

export function NetworkValidation({ onNetworkValid, children }: NetworkValidationProps) {
  const { chainId, ensureBaseSepoliaNetwork } = useWalletHelpers();
  const [isValidating, setIsValidating] = useState(false);

  const isOnCorrectNetwork = chainId === BASE_SEPOLIA_CHAIN_ID;

  const handleSwitchNetwork = async () => {
    try {
      setIsValidating(true);
      const success = await ensureBaseSepoliaNetwork();
      if (success && onNetworkValid) {
        onNetworkValid();
      }
    } catch (error) {
      console.error('Failed to switch network:', error);
    } finally {
      setIsValidating(false);
    }
  };

  if (isOnCorrectNetwork) {
    return <>{children}</>;
  }

  return (
    <div className="bg-orange-900/20 border border-orange-500/50 rounded-lg p-6 text-center">
      <div className="flex items-center justify-center mb-4">
        <AlertTriangle className="w-8 h-8 text-orange-400" />
      </div>
      
      <h3 className="text-xl font-bold text-white mb-2">Wrong Network</h3>
      <p className="text-gray-400 mb-4">
        You need to switch to Base Sepolia testnet to purchase tickets.
      </p>
      
      <div className="space-y-3">
        <div className="text-sm text-gray-500">
          <p>Current: {getNetworkName(chainId)}</p>
          <p>Required: Base Sepolia Testnet</p>
        </div>
        
        <button
          onClick={handleSwitchNetwork}
          disabled={isValidating}
          className="bg-orange-500 hover:bg-orange-600 disabled:opacity-50 disabled:cursor-not-allowed text-white px-6 py-3 rounded-lg font-semibold transition-colors flex items-center gap-2 mx-auto"
        >
          <Wifi className="w-4 h-4" />
          {isValidating ? 'Switching...' : 'Switch to Base Sepolia'}
        </button>
      </div>
      
      <div className="mt-4 text-xs text-gray-500">
        <p>Need help? <a href="https://docs.base.org/network-information" target="_blank" rel="noopener noreferrer" className="text-cyan-400 hover:text-cyan-300">View setup guide</a></p>
      </div>
    </div>
  );
}

function getNetworkName(chainId: number): string {
  switch (chainId) {
    case 1:
      return 'Ethereum Mainnet';
    case 11155111:
      return 'Sepolia Testnet';
    case 8453:
      return 'Base Mainnet';
    case 84532:
      return 'Base Sepolia';
    default:
      return `Network ${chainId}`;
  }
>>>>>>> 63b7c485
}<|MERGE_RESOLUTION|>--- conflicted
+++ resolved
@@ -1,90 +1,3 @@
-<<<<<<< HEAD
-'use client';
-
-import { useChainId, useSwitchChain } from 'wagmi';
-import { useState } from 'react';
-import { AlertTriangle, Wifi } from 'lucide-react';
-
-const BASE_SEPOLIA_CHAIN_ID = 84532;
-
-interface NetworkValidationProps {
-  onNetworkValid?: () => void;
-  children?: React.ReactNode;
-}
-
-export function NetworkValidation({ onNetworkValid, children }: NetworkValidationProps) {
-  const chainId = useChainId();
-  const { switchChain, isPending } = useSwitchChain();
-  const [isValidating, setIsValidating] = useState(false);
-
-  const isOnCorrectNetwork = chainId === BASE_SEPOLIA_CHAIN_ID;
-
-  const handleSwitchNetwork = async () => {
-    try {
-      setIsValidating(true);
-      await switchChain({ chainId: BASE_SEPOLIA_CHAIN_ID });
-      if (onNetworkValid) {
-        onNetworkValid();
-      }
-    } catch (error) {
-      console.error('Failed to switch network:', error);
-    } finally {
-      setIsValidating(false);
-    }
-  };
-
-  if (isOnCorrectNetwork) {
-    return <>{children}</>;
-  }
-
-  return (
-    <div className="bg-orange-900/20 border border-orange-500/50 rounded-lg p-6 text-center">
-      <div className="flex items-center justify-center mb-4">
-        <AlertTriangle className="w-8 h-8 text-orange-400" />
-      </div>
-      
-      <h3 className="text-xl font-bold text-white mb-2">Wrong Network</h3>
-      <p className="text-gray-400 mb-4">
-        You need to switch to Base Sepolia testnet to purchase tickets.
-      </p>
-      
-      <div className="space-y-3">
-        <div className="text-sm text-gray-500">
-          <p>Current: {getNetworkName(chainId)}</p>
-          <p>Required: Base Sepolia Testnet</p>
-        </div>
-        
-        <button
-          onClick={handleSwitchNetwork}
-          disabled={isPending || isValidating}
-          className="bg-orange-500 hover:bg-orange-600 disabled:opacity-50 disabled:cursor-not-allowed text-white px-6 py-3 rounded-lg font-semibold transition-colors flex items-center gap-2 mx-auto"
-        >
-          <Wifi className="w-4 h-4" />
-          {isPending || isValidating ? 'Switching...' : 'Switch to Base Sepolia'}
-        </button>
-      </div>
-      
-      <div className="mt-4 text-xs text-gray-500">
-        <p>Need help? <a href="https://docs.base.org/network-information" target="_blank" rel="noopener noreferrer" className="text-cyan-400 hover:text-cyan-300">View setup guide</a></p>
-      </div>
-    </div>
-  );
-}
-
-function getNetworkName(chainId: number): string {
-  switch (chainId) {
-    case 1:
-      return 'Ethereum Mainnet';
-    case 11155111:
-      return 'Sepolia Testnet';
-    case 8453:
-      return 'Base Mainnet';
-    case 84532:
-      return 'Base Sepolia';
-    default:
-      return `Network ${chainId}`;
-  }
-=======
 'use client';
 
 import { useWalletHelpers } from '@echain/wallet';
@@ -169,5 +82,4 @@
     default:
       return `Network ${chainId}`;
   }
->>>>>>> 63b7c485
 }