<<<<<<< HEAD
'use client';

import { useState, useEffect } from 'react';
import { ConnectButton } from '@rainbow-me/rainbowkit';
import { useAccount, useDisconnect } from 'wagmi';
import Link from 'next/link';
import { usePathname, useRouter } from 'next/navigation';
import Image from 'next/image';
import { EnhancedConnectButton } from '../EnhancedConnectButton';
import { ThemeToggle } from '../ThemeToggle';
import { usePendingTransactions } from '../TransactionStatus';
import { Clock, Home, User, LogOut } from 'lucide-react';

export default function Header() {
  const [isMenuOpen, setIsMenuOpen] = useState(false);
  const { isConnected, address } = useAccount();
  const { disconnect } = useDisconnect();
  const pathname = usePathname();
  const router = useRouter();
  const isHomePage = pathname === '/';

  // Redirect to dashboard after wallet connection (only from home page)
  useEffect(() => {
    if (isConnected && pathname === '/') {
      router.push('/my-events');
    }
  }, [isConnected, pathname, router]);

  // Handle wallet disconnection - redirect to home
  const handleDisconnect = () => {
    disconnect();
    router.push('/');
  };

  const navigation = [
    { name: 'Events', href: '/events' },
    { name: 'Create Event', href: '/events/create', requiresAuth: true },
    { name: 'My Events', href: '/my-events', requiresAuth: true },
    { name: 'My Tickets', href: '/my-tickets', requiresAuth: true },
    { name: 'POAPs', href: '/poaps', requiresAuth: true },
  ];

  const visibleNavigation = navigation.filter(
    (item) => !item.requiresAuth || isConnected
  );

  return (
    <header className="fixed top-0 left-0 right-0 z-50 bg-background/80 backdrop-blur-sm border-b border-border/50">
      <div className="max-w-7xl mx-auto px-4 sm:px-6 lg:px-8">
        <div className="flex justify-between items-center h-16">
          {/* Logo */}
          <div className="flex-shrink-0">
            <Link href="/" className="flex items-center">
              <Image
                src="/logo.jpeg"
                alt="Echain Logo"
                width={32}
                height={32}
                className="h-8 w-8 rounded-lg"
              />
              <span className="ml-2 text-xl font-bold gradient-text">
                Echain
              </span>
            </Link>
          </div>

          {/* Desktop Navigation */}
          <nav className="hidden md:flex items-center space-x-6">
            {isConnected ? (
              // Connected user navigation
              <>
                <Link href="/" className="flex items-center text-muted-foreground hover:text-foreground text-sm font-medium transition-colors">
                  <Home className="w-4 h-4 mr-1" />
                  Home
                </Link>
                <Link href="/events" className="text-muted-foreground hover:text-foreground text-sm font-medium transition-colors">
                  Events
                </Link>
                <Link href="/events/create" className="text-muted-foreground hover:text-foreground text-sm font-medium transition-colors">
                  Create Event
                </Link>
                <Link href="/my-events" className="text-muted-foreground hover:text-foreground text-sm font-medium transition-colors">
                  My Events
                </Link>
                <Link href="/my-tickets" className="text-muted-foreground hover:text-foreground text-sm font-medium transition-colors">
                  My Tickets
                </Link>
                <Link href="/poaps" className="text-muted-foreground hover:text-foreground text-sm font-medium transition-colors">
                  POAPs
                </Link>
                <Link href="/rewards" className="text-muted-foreground hover:text-foreground text-sm font-medium transition-colors">
                  Rewards
                </Link>
                <Link href="/marketplace" className="text-muted-foreground hover:text-foreground text-sm font-medium transition-colors">
                  Marketplace
                </Link>

                {/* User info and disconnect */}
                <div className="flex items-center space-x-3 ml-4 pl-4 border-l border-border/50">
                  <div className="flex items-center text-sm text-muted-foreground">
                    <User className="w-4 h-4 mr-1" />
                    <span className="font-mono">
                      {address ? `${address.slice(0, 6)}...${address.slice(-4)}` : ''}
                    </span>
                  </div>
                  <button
                    onClick={handleDisconnect}
                    className="flex items-center text-muted-foreground hover:text-red-400 text-sm font-medium transition-colors"
                    title="Disconnect Wallet"
                  >
                    <LogOut className="w-4 h-4" />
                  </button>
                </div>
              </>
            ) : (
              // Unconnected user navigation
              <>
                <Link href="/" className="text-muted-foreground hover:text-foreground text-sm font-medium transition-colors">
                  Home
                </Link>
                <Link href="/#events" className="text-muted-foreground hover:text-foreground text-sm font-medium transition-colors">
                  Events
                </Link>
                <Link href="/#features" className="text-muted-foreground hover:text-foreground text-sm font-medium transition-colors">
                  Features
                </Link>
                <Link href="/#faq" className="text-muted-foreground hover:text-foreground text-sm font-medium transition-colors">
                  FAQ
                </Link>
                <Link href="/marketplace" className="text-muted-foreground hover:text-foreground text-sm font-medium transition-colors">
                  Marketplace
                </Link>
                <Link href="/transparency" className="text-muted-foreground hover:text-foreground text-sm font-medium transition-colors">
                  Transparency
                </Link>
              </>
            )}

            {/* Theme Toggle */}
            <div className="ml-2">
              <ThemeToggle />
            </div>

            {/* Connect Wallet - only show when not connected */}
            {!isConnected && (
              <div className="ml-4">
                <EnhancedConnectButton />
              </div>
            )}
          </nav>

          {/* Mobile menu button */}
          <button
            type="button"
            className="md:hidden inline-flex items-center justify-center p-2 rounded-md text-muted-foreground hover:text-foreground hover:bg-accent/50 transition-colors"
            onClick={() => setIsMenuOpen(!isMenuOpen)}
          >
            <span className="sr-only">Open main menu</span>
            <div className="h-6 w-6">
              {isMenuOpen ? (
                <span className="text-lg">✕</span>
              ) : (
                <span className="text-lg">☰</span>
              )}
            </div>
          </button>
        </div>

        {/* Mobile Navigation */}
        {isMenuOpen && (
          <div className="md:hidden">
            <div className="px-2 pt-2 pb-3 space-y-1 sm:px-3 border-t border-border/50 bg-background/95">
              {isConnected ? (
                // Mobile connected navigation
                <>
                  <Link
                    href="/"
                    className="flex items-center text-muted-foreground hover:text-foreground px-3 py-2 rounded-md text-base font-medium transition-colors"
                    onClick={() => setIsMenuOpen(false)}
                  >
                    <Home className="w-4 h-4 mr-2" />
                    Home
                  </Link>
                  <Link
                    href="/events"
                    className="text-muted-foreground hover:text-foreground block px-3 py-2 rounded-md text-base font-medium transition-colors"
                    onClick={() => setIsMenuOpen(false)}
                  >
                    Events
                  </Link>
                  <Link
                    href="/events/create"
                    className="text-muted-foreground hover:text-foreground block px-3 py-2 rounded-md text-base font-medium transition-colors"
                    onClick={() => setIsMenuOpen(false)}
                  >
                    Create Event
                  </Link>
                  <Link
                    href="/my-events"
                    className="text-muted-foreground hover:text-foreground block px-3 py-2 rounded-md text-base font-medium transition-colors"
                    onClick={() => setIsMenuOpen(false)}
                  >
                    My Events
                  </Link>
                  <Link
                    href="/my-tickets"
                    className="text-muted-foreground hover:text-foreground block px-3 py-2 rounded-md text-base font-medium transition-colors"
                    onClick={() => setIsMenuOpen(false)}
                  >
                    My Tickets
                  </Link>
                  <Link
                    href="/poaps"
                    className="text-muted-foreground hover:text-foreground block px-3 py-2 rounded-md text-base font-medium transition-colors"
                    onClick={() => setIsMenuOpen(false)}
                  >
                    POAPs
                  </Link>
                  <Link
                    href="/rewards"
                    className="text-muted-foreground hover:text-foreground block px-3 py-2 rounded-md text-base font-medium transition-colors"
                    onClick={() => setIsMenuOpen(false)}
                  >
                    Rewards
                  </Link>
                  <Link
                    href="/marketplace"
                    className="text-muted-foreground hover:text-foreground block px-3 py-2 rounded-md text-base font-medium transition-colors"
                    onClick={() => setIsMenuOpen(false)}
                  >
                    Marketplace
                  </Link>

                  {/* Mobile user info and disconnect */}
                  <div className="px-3 py-3 border-t border-slate-800/50 mt-2">
                    <div className="flex items-center justify-between">
                      <div className="flex items-center text-sm text-muted-foreground">
                        <User className="w-4 h-4 mr-2" />
                        <span className="font-mono">
                          {address ? `${address.slice(0, 6)}...${address.slice(-4)}` : ''}
                        </span>
                      </div>
                      <button
                        onClick={() => {
                          handleDisconnect();
                          setIsMenuOpen(false);
                        }}
                        className="flex items-center text-muted-foreground hover:text-red-400 text-sm font-medium transition-colors"
                        title="Disconnect Wallet"
                      >
                        <LogOut className="w-4 h-4 mr-1" />
                        Disconnect
                      </button>
                    </div>
                  </div>
                </>
              ) : (
                // Mobile unconnected navigation
                <>
                  <Link
                    href="/"
                    className="text-muted-foreground hover:text-foreground block px-3 py-2 rounded-md text-base font-medium transition-colors"
                    onClick={() => setIsMenuOpen(false)}
                  >
                    Home
                  </Link>
                  <Link
                    href="/#events"
                    className="text-muted-foreground hover:text-foreground block px-3 py-2 rounded-md text-base font-medium transition-colors"
                    onClick={() => setIsMenuOpen(false)}
                  >
                    Events
                  </Link>
                  <Link
                    href="/#features"
                    className="text-muted-foreground hover:text-foreground block px-3 py-2 rounded-md text-base font-medium transition-colors"
                    onClick={() => setIsMenuOpen(false)}
                  >
                    Features
                  </Link>
                  <Link
                    href="/#faq"
                    className="text-muted-foreground hover:text-foreground block px-3 py-2 rounded-md text-base font-medium transition-colors"
                    onClick={() => setIsMenuOpen(false)}
                  >
                    FAQ
                  </Link>
                  <Link
                    href="/marketplace"
                    className="text-muted-foreground hover:text-foreground block px-3 py-2 rounded-md text-base font-medium transition-colors"
                    onClick={() => setIsMenuOpen(false)}
                  >
                    Marketplace
                  </Link>
                  <Link
                    href="/transparency"
                    className="text-muted-foreground hover:text-foreground block px-3 py-2 rounded-md text-base font-medium transition-colors"
                    onClick={() => setIsMenuOpen(false)}
                  >
                    Transparency
                  </Link>

                  {/* Mobile theme toggle */}
                  <div className="px-3 py-2">
                    <ThemeToggle />
                  </div>

                  {/* Mobile wallet button */}
                  <div className="px-3 py-3 border-t border-slate-800/50">
                    <EnhancedConnectButton />
                  </div>
                </>
              )}
            </div>
          </div>
        )}
      </div>
    </header>
  );
}
=======
'use client';

import { useState, useEffect } from 'react';
import Link from 'next/link';
import { usePathname, useRouter } from 'next/navigation';
import { UnifiedConnectButton } from '@echain/wallet/components';
import { useWalletConnection } from '@echain/wallet';
import { ThemeToggle } from '../ThemeToggle';
import { usePendingTransactions } from '../TransactionStatus';
import { SignInWithBaseButton } from '../SignInWithBaseButton';
import { Clock, Home, User, LogOut } from 'lucide-react';

export default function Header() {
  const [isMenuOpen, setIsMenuOpen] = useState(false);
  const { isConnected, address, disconnectWallet } = useWalletConnection();
  const pathname = usePathname();
  const router = useRouter();
  const isHomePage = pathname === '/';

  // Redirect to dashboard after wallet connection (only from home page)
  useEffect(() => {
    if (isConnected && pathname === '/') {
      router.push('/my-events');
    }
  }, [isConnected, pathname, router]);

  // Handle wallet disconnection - redirect to home
  const handleDisconnect = () => {
    disconnectWallet();
    router.push('/');
  };

  const navigation = [
    { name: 'Events', href: '/events' },
    { name: 'Create Event', href: '/events/create', requiresAuth: true },
    { name: 'My Events', href: '/my-events', requiresAuth: true },
    { name: 'My Tickets', href: '/my-tickets', requiresAuth: true },
    { name: 'POAPs', href: '/poaps', requiresAuth: true },
  ];

  const visibleNavigation = navigation.filter(
    (item) => !item.requiresAuth || isConnected
  );

  return (
    <header className="fixed top-0 left-0 right-0 z-[9999] bg-background/80 backdrop-blur-sm border-b border-border/50 echain-header">
      <div className="max-w-7xl mx-auto px-4 sm:px-6 lg:px-8">
        <div className="flex justify-between items-center h-16">
          {/* Logo */}
          <div className="flex-shrink-0">
            <Link href="/" className="flex items-center">
              <div className="h-8 w-8 bg-gradient-to-r from-cyan-500 to-blue-500 rounded-lg flex items-center justify-center">
                <span className="text-white font-bold text-lg">E</span>
              </div>
              <span className="ml-2 text-xl font-bold gradient-text">
                Echain
              </span>
            </Link>
          </div>

          {/* Desktop Navigation */}
          <nav className="hidden md:flex items-center space-x-6">
            {isConnected ? (
              // Connected user navigation
              <>
                <Link href="/" className="flex items-center text-muted-foreground hover:text-foreground text-sm font-medium transition-colors">
                  <Home className="w-4 h-4 mr-1" />
                  Home
                </Link>
                <Link href="/events" className="text-muted-foreground hover:text-foreground text-sm font-medium transition-colors">
                  Events
                </Link>
                <Link href="/events/create" className="text-muted-foreground hover:text-foreground text-sm font-medium transition-colors">
                  Create Event
                </Link>
                <Link href="/my-events" className="text-muted-foreground hover:text-foreground text-sm font-medium transition-colors">
                  My Events
                </Link>
                <Link href="/my-tickets" className="text-muted-foreground hover:text-foreground text-sm font-medium transition-colors">
                  My Tickets
                </Link>
                <Link href="/poaps" className="text-muted-foreground hover:text-foreground text-sm font-medium transition-colors">
                  POAPs
                </Link>
                <Link href="/rewards" className="text-muted-foreground hover:text-foreground text-sm font-medium transition-colors">
                  Rewards
                </Link>
                <Link href="/marketplace" className="text-muted-foreground hover:text-foreground text-sm font-medium transition-colors">
                  Marketplace
                </Link>

                {/* User info and disconnect */}
                <div className="flex items-center space-x-3 ml-4 pl-4 border-l border-border/50">
                  <div className="flex items-center text-sm text-muted-foreground">
                    <User className="w-4 h-4 mr-1" />
                    <span className="font-mono">
                      {address ? `${address.slice(0, 6)}...${address.slice(-4)}` : ''}
                    </span>
                  </div>
                  <button
                    onClick={handleDisconnect}
                    className="flex items-center text-muted-foreground hover:text-red-400 text-sm font-medium transition-colors"
                    title="Disconnect Wallet"
                  >
                    <LogOut className="w-4 h-4" />
                  </button>
                </div>
              </>
            ) : (
              // Unconnected user navigation
              <>
                <Link
                  href="#hero"
                  onClick={(e) => {
                    if (pathname === '/my-events') {
                      e.preventDefault();
                      router.push('/');
                    }
                  }}
                  className="text-muted-foreground hover:text-foreground text-sm font-medium transition-colors"
                >
                  Home
                </Link>
                <Link href="#events" className="text-muted-foreground hover:text-foreground text-sm font-medium transition-colors">
                  Events
                </Link>
                <Link href="#features" className="text-muted-foreground hover:text-foreground text-sm font-medium transition-colors">
                  Features
                </Link>
                <Link href="#faq" className="text-muted-foreground hover:text-foreground text-sm font-medium transition-colors">
                  FAQ
                </Link>
                <Link href="/marketplace" className="text-muted-foreground hover:text-foreground text-sm font-medium transition-colors">
                  Marketplace
                </Link>
                <Link href="/transparency" className="text-muted-foreground hover:text-foreground text-sm font-medium transition-colors">
                  Transparency
                </Link>
              </>
            )}

            {/* Theme Toggle */}
            <div className="ml-2">
              <ThemeToggle />
            </div>

            {/* Connect Wallet - only show when not connected */}
            {!isConnected && (
              <div className="ml-4 wallet-button-wrapper">
                <UnifiedConnectButton />
              </div>
            )}
          </nav>

          {/* Mobile menu button */}
          <button
            type="button"
            className="md:hidden inline-flex items-center justify-center p-2 rounded-md text-muted-foreground hover:text-foreground hover:bg-accent/50 transition-colors"
            onClick={() => setIsMenuOpen(!isMenuOpen)}
          >
            <span className="sr-only">Open main menu</span>
            <div className="h-6 w-6">
              {isMenuOpen ? (
                <span className="text-lg">✕</span>
              ) : (
                <span className="text-lg">☰</span>
              )}
            </div>
          </button>
        </div>

        {/* Mobile Navigation */}
        {isMenuOpen && (
          <div className="md:hidden">
            <div className="px-2 pt-2 pb-3 space-y-1 sm:px-3 border-t border-border/50 bg-background/95">
              {isConnected ? (
                // Mobile connected navigation
                <>
                  <Link
                    href="/"
                    className="flex items-center text-muted-foreground hover:text-foreground px-3 py-2 rounded-md text-base font-medium transition-colors"
                    onClick={() => setIsMenuOpen(false)}
                  >
                    <Home className="w-4 h-4 mr-2" />
                    Home
                  </Link>
                  <Link
                    href="/events"
                    className="text-muted-foreground hover:text-foreground block px-3 py-2 rounded-md text-base font-medium transition-colors"
                    onClick={() => setIsMenuOpen(false)}
                  >
                    Events
                  </Link>
                  <Link
                    href="/events/create"
                    className="text-muted-foreground hover:text-foreground block px-3 py-2 rounded-md text-base font-medium transition-colors"
                    onClick={() => setIsMenuOpen(false)}
                  >
                    Create Event
                  </Link>
                  <Link
                    href="/my-events"
                    className="text-muted-foreground hover:text-foreground block px-3 py-2 rounded-md text-base font-medium transition-colors"
                    onClick={() => setIsMenuOpen(false)}
                  >
                    My Events
                  </Link>
                  <Link
                    href="/my-tickets"
                    className="text-muted-foreground hover:text-foreground block px-3 py-2 rounded-md text-base font-medium transition-colors"
                    onClick={() => setIsMenuOpen(false)}
                  >
                    My Tickets
                  </Link>
                  <Link
                    href="/poaps"
                    className="text-muted-foreground hover:text-foreground block px-3 py-2 rounded-md text-base font-medium transition-colors"
                    onClick={() => setIsMenuOpen(false)}
                  >
                    POAPs
                  </Link>
                  <Link
                    href="/rewards"
                    className="text-muted-foreground hover:text-foreground block px-3 py-2 rounded-md text-base font-medium transition-colors"
                    onClick={() => setIsMenuOpen(false)}
                  >
                    Rewards
                  </Link>
                  <Link
                    href="/marketplace"
                    className="text-muted-foreground hover:text-foreground block px-3 py-2 rounded-md text-base font-medium transition-colors"
                    onClick={() => setIsMenuOpen(false)}
                  >
                    Marketplace
                  </Link>

                  {/* Mobile user info and disconnect */}
                  <div className="px-3 py-3 border-t border-slate-800/50 mt-2">
                    <div className="flex items-center justify-between">
                      <div className="flex items-center text-sm text-muted-foreground">
                        <User className="w-4 h-4 mr-2" />
                        <span className="font-mono">
                          {address ? `${address.slice(0, 6)}...${address.slice(-4)}` : ''}
                        </span>
                      </div>
                      <button
                        onClick={() => {
                          handleDisconnect();
                          setIsMenuOpen(false);
                        }}
                        className="flex items-center text-muted-foreground hover:text-red-400 text-sm font-medium transition-colors"
                        title="Disconnect Wallet"
                      >
                        <LogOut className="w-4 h-4 mr-1" />
                        Disconnect
                      </button>
                    </div>
                  </div>
                </>
              ) : (
                // Mobile unconnected navigation
                <>
                  <Link
                    href="#events"
                    className="text-muted-foreground hover:text-foreground block px-3 py-2 rounded-md text-base font-medium transition-colors"
                    onClick={() => setIsMenuOpen(false)}
                  >
                    Events
                  </Link>
                  <Link
                    href="#features"
                    className="text-muted-foreground hover:text-foreground block px-3 py-2 rounded-md text-base font-medium transition-colors"
                    onClick={() => setIsMenuOpen(false)}
                  >
                    Features
                  </Link>
                  <Link
                    href="#faq"
                    className="text-muted-foreground hover:text-foreground block px-3 py-2 rounded-md text-base font-medium transition-colors"
                    onClick={() => setIsMenuOpen(false)}
                  >
                    FAQ
                  </Link>
                  <Link
                    href="/marketplace"
                    className="text-muted-foreground hover:text-foreground block px-3 py-2 rounded-md text-base font-medium transition-colors"
                    onClick={() => setIsMenuOpen(false)}
                  >
                    Marketplace
                  </Link>
                  <Link
                    href="/transparency"
                    className="text-muted-foreground hover:text-foreground block px-3 py-2 rounded-md text-base font-medium transition-colors"
                    onClick={() => setIsMenuOpen(false)}
                  >
                    Transparency
                  </Link>

                  {/* Mobile theme toggle */}
                  <div className="px-3 py-2">
                    <ThemeToggle />
                  </div>

                  {/* Mobile wallet buttons */}
                  <div className="px-3 py-3 border-t border-slate-800/50">
                    <SignInWithBaseButton 
                      variant="outline" 
                      className="w-full" 
                      onSignIn={() => setIsMenuOpen(false)} 
                    />
                  </div>
                </>
              )}
            </div>
          </div>
        )}
      </div>
    </header>
  );
}
>>>>>>> 63b7c485
<|MERGE_RESOLUTION|>--- conflicted
+++ resolved
@@ -1,21 +1,18 @@
-<<<<<<< HEAD
 'use client';
 
 import { useState, useEffect } from 'react';
-import { ConnectButton } from '@rainbow-me/rainbowkit';
-import { useAccount, useDisconnect } from 'wagmi';
 import Link from 'next/link';
 import { usePathname, useRouter } from 'next/navigation';
-import Image from 'next/image';
-import { EnhancedConnectButton } from '../EnhancedConnectButton';
+import { UnifiedConnectButton } from '@echain/wallet/components';
+import { useWalletConnection } from '@echain/wallet';
 import { ThemeToggle } from '../ThemeToggle';
 import { usePendingTransactions } from '../TransactionStatus';
+import { SignInWithBaseButton } from '../SignInWithBaseButton';
 import { Clock, Home, User, LogOut } from 'lucide-react';
 
 export default function Header() {
   const [isMenuOpen, setIsMenuOpen] = useState(false);
-  const { isConnected, address } = useAccount();
-  const { disconnect } = useDisconnect();
+  const { isConnected, address, disconnectWallet } = useWalletConnection();
   const pathname = usePathname();
   const router = useRouter();
   const isHomePage = pathname === '/';
@@ -29,7 +26,7 @@
 
   // Handle wallet disconnection - redirect to home
   const handleDisconnect = () => {
-    disconnect();
+    disconnectWallet();
     router.push('/');
   };
 
@@ -46,19 +43,15 @@
   );
 
   return (
-    <header className="fixed top-0 left-0 right-0 z-50 bg-background/80 backdrop-blur-sm border-b border-border/50">
+    <header className="fixed top-0 left-0 right-0 z-[9999] bg-background/80 backdrop-blur-sm border-b border-border/50 echain-header">
       <div className="max-w-7xl mx-auto px-4 sm:px-6 lg:px-8">
         <div className="flex justify-between items-center h-16">
           {/* Logo */}
           <div className="flex-shrink-0">
             <Link href="/" className="flex items-center">
-              <Image
-                src="/logo.jpeg"
-                alt="Echain Logo"
-                width={32}
-                height={32}
-                className="h-8 w-8 rounded-lg"
-              />
+              <div className="h-8 w-8 bg-gradient-to-r from-cyan-500 to-blue-500 rounded-lg flex items-center justify-center">
+                <span className="text-white font-bold text-lg">E</span>
+              </div>
               <span className="ml-2 text-xl font-bold gradient-text">
                 Echain
               </span>
@@ -116,16 +109,25 @@
             ) : (
               // Unconnected user navigation
               <>
-                <Link href="/" className="text-muted-foreground hover:text-foreground text-sm font-medium transition-colors">
+                <Link
+                  href="#hero"
+                  onClick={(e) => {
+                    if (pathname === '/my-events') {
+                      e.preventDefault();
+                      router.push('/');
+                    }
+                  }}
+                  className="text-muted-foreground hover:text-foreground text-sm font-medium transition-colors"
+                >
                   Home
                 </Link>
-                <Link href="/#events" className="text-muted-foreground hover:text-foreground text-sm font-medium transition-colors">
+                <Link href="#events" className="text-muted-foreground hover:text-foreground text-sm font-medium transition-colors">
                   Events
                 </Link>
-                <Link href="/#features" className="text-muted-foreground hover:text-foreground text-sm font-medium transition-colors">
+                <Link href="#features" className="text-muted-foreground hover:text-foreground text-sm font-medium transition-colors">
                   Features
                 </Link>
-                <Link href="/#faq" className="text-muted-foreground hover:text-foreground text-sm font-medium transition-colors">
+                <Link href="#faq" className="text-muted-foreground hover:text-foreground text-sm font-medium transition-colors">
                   FAQ
                 </Link>
                 <Link href="/marketplace" className="text-muted-foreground hover:text-foreground text-sm font-medium transition-colors">
@@ -144,8 +146,8 @@
 
             {/* Connect Wallet - only show when not connected */}
             {!isConnected && (
-              <div className="ml-4">
-                <EnhancedConnectButton />
+              <div className="ml-4 wallet-button-wrapper">
+                <UnifiedConnectButton />
               </div>
             )}
           </nav>
@@ -259,330 +261,6 @@
                 // Mobile unconnected navigation
                 <>
                   <Link
-                    href="/"
-                    className="text-muted-foreground hover:text-foreground block px-3 py-2 rounded-md text-base font-medium transition-colors"
-                    onClick={() => setIsMenuOpen(false)}
-                  >
-                    Home
-                  </Link>
-                  <Link
-                    href="/#events"
-                    className="text-muted-foreground hover:text-foreground block px-3 py-2 rounded-md text-base font-medium transition-colors"
-                    onClick={() => setIsMenuOpen(false)}
-                  >
-                    Events
-                  </Link>
-                  <Link
-                    href="/#features"
-                    className="text-muted-foreground hover:text-foreground block px-3 py-2 rounded-md text-base font-medium transition-colors"
-                    onClick={() => setIsMenuOpen(false)}
-                  >
-                    Features
-                  </Link>
-                  <Link
-                    href="/#faq"
-                    className="text-muted-foreground hover:text-foreground block px-3 py-2 rounded-md text-base font-medium transition-colors"
-                    onClick={() => setIsMenuOpen(false)}
-                  >
-                    FAQ
-                  </Link>
-                  <Link
-                    href="/marketplace"
-                    className="text-muted-foreground hover:text-foreground block px-3 py-2 rounded-md text-base font-medium transition-colors"
-                    onClick={() => setIsMenuOpen(false)}
-                  >
-                    Marketplace
-                  </Link>
-                  <Link
-                    href="/transparency"
-                    className="text-muted-foreground hover:text-foreground block px-3 py-2 rounded-md text-base font-medium transition-colors"
-                    onClick={() => setIsMenuOpen(false)}
-                  >
-                    Transparency
-                  </Link>
-
-                  {/* Mobile theme toggle */}
-                  <div className="px-3 py-2">
-                    <ThemeToggle />
-                  </div>
-
-                  {/* Mobile wallet button */}
-                  <div className="px-3 py-3 border-t border-slate-800/50">
-                    <EnhancedConnectButton />
-                  </div>
-                </>
-              )}
-            </div>
-          </div>
-        )}
-      </div>
-    </header>
-  );
-}
-=======
-'use client';
-
-import { useState, useEffect } from 'react';
-import Link from 'next/link';
-import { usePathname, useRouter } from 'next/navigation';
-import { UnifiedConnectButton } from '@echain/wallet/components';
-import { useWalletConnection } from '@echain/wallet';
-import { ThemeToggle } from '../ThemeToggle';
-import { usePendingTransactions } from '../TransactionStatus';
-import { SignInWithBaseButton } from '../SignInWithBaseButton';
-import { Clock, Home, User, LogOut } from 'lucide-react';
-
-export default function Header() {
-  const [isMenuOpen, setIsMenuOpen] = useState(false);
-  const { isConnected, address, disconnectWallet } = useWalletConnection();
-  const pathname = usePathname();
-  const router = useRouter();
-  const isHomePage = pathname === '/';
-
-  // Redirect to dashboard after wallet connection (only from home page)
-  useEffect(() => {
-    if (isConnected && pathname === '/') {
-      router.push('/my-events');
-    }
-  }, [isConnected, pathname, router]);
-
-  // Handle wallet disconnection - redirect to home
-  const handleDisconnect = () => {
-    disconnectWallet();
-    router.push('/');
-  };
-
-  const navigation = [
-    { name: 'Events', href: '/events' },
-    { name: 'Create Event', href: '/events/create', requiresAuth: true },
-    { name: 'My Events', href: '/my-events', requiresAuth: true },
-    { name: 'My Tickets', href: '/my-tickets', requiresAuth: true },
-    { name: 'POAPs', href: '/poaps', requiresAuth: true },
-  ];
-
-  const visibleNavigation = navigation.filter(
-    (item) => !item.requiresAuth || isConnected
-  );
-
-  return (
-    <header className="fixed top-0 left-0 right-0 z-[9999] bg-background/80 backdrop-blur-sm border-b border-border/50 echain-header">
-      <div className="max-w-7xl mx-auto px-4 sm:px-6 lg:px-8">
-        <div className="flex justify-between items-center h-16">
-          {/* Logo */}
-          <div className="flex-shrink-0">
-            <Link href="/" className="flex items-center">
-              <div className="h-8 w-8 bg-gradient-to-r from-cyan-500 to-blue-500 rounded-lg flex items-center justify-center">
-                <span className="text-white font-bold text-lg">E</span>
-              </div>
-              <span className="ml-2 text-xl font-bold gradient-text">
-                Echain
-              </span>
-            </Link>
-          </div>
-
-          {/* Desktop Navigation */}
-          <nav className="hidden md:flex items-center space-x-6">
-            {isConnected ? (
-              // Connected user navigation
-              <>
-                <Link href="/" className="flex items-center text-muted-foreground hover:text-foreground text-sm font-medium transition-colors">
-                  <Home className="w-4 h-4 mr-1" />
-                  Home
-                </Link>
-                <Link href="/events" className="text-muted-foreground hover:text-foreground text-sm font-medium transition-colors">
-                  Events
-                </Link>
-                <Link href="/events/create" className="text-muted-foreground hover:text-foreground text-sm font-medium transition-colors">
-                  Create Event
-                </Link>
-                <Link href="/my-events" className="text-muted-foreground hover:text-foreground text-sm font-medium transition-colors">
-                  My Events
-                </Link>
-                <Link href="/my-tickets" className="text-muted-foreground hover:text-foreground text-sm font-medium transition-colors">
-                  My Tickets
-                </Link>
-                <Link href="/poaps" className="text-muted-foreground hover:text-foreground text-sm font-medium transition-colors">
-                  POAPs
-                </Link>
-                <Link href="/rewards" className="text-muted-foreground hover:text-foreground text-sm font-medium transition-colors">
-                  Rewards
-                </Link>
-                <Link href="/marketplace" className="text-muted-foreground hover:text-foreground text-sm font-medium transition-colors">
-                  Marketplace
-                </Link>
-
-                {/* User info and disconnect */}
-                <div className="flex items-center space-x-3 ml-4 pl-4 border-l border-border/50">
-                  <div className="flex items-center text-sm text-muted-foreground">
-                    <User className="w-4 h-4 mr-1" />
-                    <span className="font-mono">
-                      {address ? `${address.slice(0, 6)}...${address.slice(-4)}` : ''}
-                    </span>
-                  </div>
-                  <button
-                    onClick={handleDisconnect}
-                    className="flex items-center text-muted-foreground hover:text-red-400 text-sm font-medium transition-colors"
-                    title="Disconnect Wallet"
-                  >
-                    <LogOut className="w-4 h-4" />
-                  </button>
-                </div>
-              </>
-            ) : (
-              // Unconnected user navigation
-              <>
-                <Link
-                  href="#hero"
-                  onClick={(e) => {
-                    if (pathname === '/my-events') {
-                      e.preventDefault();
-                      router.push('/');
-                    }
-                  }}
-                  className="text-muted-foreground hover:text-foreground text-sm font-medium transition-colors"
-                >
-                  Home
-                </Link>
-                <Link href="#events" className="text-muted-foreground hover:text-foreground text-sm font-medium transition-colors">
-                  Events
-                </Link>
-                <Link href="#features" className="text-muted-foreground hover:text-foreground text-sm font-medium transition-colors">
-                  Features
-                </Link>
-                <Link href="#faq" className="text-muted-foreground hover:text-foreground text-sm font-medium transition-colors">
-                  FAQ
-                </Link>
-                <Link href="/marketplace" className="text-muted-foreground hover:text-foreground text-sm font-medium transition-colors">
-                  Marketplace
-                </Link>
-                <Link href="/transparency" className="text-muted-foreground hover:text-foreground text-sm font-medium transition-colors">
-                  Transparency
-                </Link>
-              </>
-            )}
-
-            {/* Theme Toggle */}
-            <div className="ml-2">
-              <ThemeToggle />
-            </div>
-
-            {/* Connect Wallet - only show when not connected */}
-            {!isConnected && (
-              <div className="ml-4 wallet-button-wrapper">
-                <UnifiedConnectButton />
-              </div>
-            )}
-          </nav>
-
-          {/* Mobile menu button */}
-          <button
-            type="button"
-            className="md:hidden inline-flex items-center justify-center p-2 rounded-md text-muted-foreground hover:text-foreground hover:bg-accent/50 transition-colors"
-            onClick={() => setIsMenuOpen(!isMenuOpen)}
-          >
-            <span className="sr-only">Open main menu</span>
-            <div className="h-6 w-6">
-              {isMenuOpen ? (
-                <span className="text-lg">✕</span>
-              ) : (
-                <span className="text-lg">☰</span>
-              )}
-            </div>
-          </button>
-        </div>
-
-        {/* Mobile Navigation */}
-        {isMenuOpen && (
-          <div className="md:hidden">
-            <div className="px-2 pt-2 pb-3 space-y-1 sm:px-3 border-t border-border/50 bg-background/95">
-              {isConnected ? (
-                // Mobile connected navigation
-                <>
-                  <Link
-                    href="/"
-                    className="flex items-center text-muted-foreground hover:text-foreground px-3 py-2 rounded-md text-base font-medium transition-colors"
-                    onClick={() => setIsMenuOpen(false)}
-                  >
-                    <Home className="w-4 h-4 mr-2" />
-                    Home
-                  </Link>
-                  <Link
-                    href="/events"
-                    className="text-muted-foreground hover:text-foreground block px-3 py-2 rounded-md text-base font-medium transition-colors"
-                    onClick={() => setIsMenuOpen(false)}
-                  >
-                    Events
-                  </Link>
-                  <Link
-                    href="/events/create"
-                    className="text-muted-foreground hover:text-foreground block px-3 py-2 rounded-md text-base font-medium transition-colors"
-                    onClick={() => setIsMenuOpen(false)}
-                  >
-                    Create Event
-                  </Link>
-                  <Link
-                    href="/my-events"
-                    className="text-muted-foreground hover:text-foreground block px-3 py-2 rounded-md text-base font-medium transition-colors"
-                    onClick={() => setIsMenuOpen(false)}
-                  >
-                    My Events
-                  </Link>
-                  <Link
-                    href="/my-tickets"
-                    className="text-muted-foreground hover:text-foreground block px-3 py-2 rounded-md text-base font-medium transition-colors"
-                    onClick={() => setIsMenuOpen(false)}
-                  >
-                    My Tickets
-                  </Link>
-                  <Link
-                    href="/poaps"
-                    className="text-muted-foreground hover:text-foreground block px-3 py-2 rounded-md text-base font-medium transition-colors"
-                    onClick={() => setIsMenuOpen(false)}
-                  >
-                    POAPs
-                  </Link>
-                  <Link
-                    href="/rewards"
-                    className="text-muted-foreground hover:text-foreground block px-3 py-2 rounded-md text-base font-medium transition-colors"
-                    onClick={() => setIsMenuOpen(false)}
-                  >
-                    Rewards
-                  </Link>
-                  <Link
-                    href="/marketplace"
-                    className="text-muted-foreground hover:text-foreground block px-3 py-2 rounded-md text-base font-medium transition-colors"
-                    onClick={() => setIsMenuOpen(false)}
-                  >
-                    Marketplace
-                  </Link>
-
-                  {/* Mobile user info and disconnect */}
-                  <div className="px-3 py-3 border-t border-slate-800/50 mt-2">
-                    <div className="flex items-center justify-between">
-                      <div className="flex items-center text-sm text-muted-foreground">
-                        <User className="w-4 h-4 mr-2" />
-                        <span className="font-mono">
-                          {address ? `${address.slice(0, 6)}...${address.slice(-4)}` : ''}
-                        </span>
-                      </div>
-                      <button
-                        onClick={() => {
-                          handleDisconnect();
-                          setIsMenuOpen(false);
-                        }}
-                        className="flex items-center text-muted-foreground hover:text-red-400 text-sm font-medium transition-colors"
-                        title="Disconnect Wallet"
-                      >
-                        <LogOut className="w-4 h-4 mr-1" />
-                        Disconnect
-                      </button>
-                    </div>
-                  </div>
-                </>
-              ) : (
-                // Mobile unconnected navigation
-                <>
-                  <Link
                     href="#events"
                     className="text-muted-foreground hover:text-foreground block px-3 py-2 rounded-md text-base font-medium transition-colors"
                     onClick={() => setIsMenuOpen(false)}
@@ -639,5 +317,4 @@
       </div>
     </header>
   );
-}
->>>>>>> 63b7c485
+}