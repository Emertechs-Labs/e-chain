--- conflicted
+++ resolved
@@ -1,22 +1,21 @@
-<<<<<<< HEAD
 "use client";
+
+export const runtime = 'edge';
 
 import React, { useState } from "react";
 import { useAccount } from "wagmi";
 import { useOrganizerVerification, useVerifyOrganizer } from "../../hooks/useTransactions";
 import { useCreateEventDirect } from "../../hooks/useTransactionsDirect"; // Direct wallet transaction
+
 import { useRouter } from "next/navigation";
 import { toast } from "sonner";
 import { uploadToIPFS, uploadEventMetadata, generateEventPosterWithQR } from "../../../lib/ipfs";
 import Image from "next/image";
-import { SimpleLocationPicker } from "../../components/maps/SimpleLocationPicker";
-import { EnhancedConnectButton } from "../../components/EnhancedConnectButton";
 
 interface EventForm {
   name: string;
   description: string;
   venue: string;
-  coordinates?: { lat: number; lng: number };
   category: string;
   startDate: string;
   endDate: string;
@@ -52,7 +51,6 @@
     name: "",
     description: "",
     venue: "",
-    coordinates: undefined,
     category: "",
     startDate: "",
     endDate: "",
@@ -256,16 +254,11 @@
         name: formData.name,
         description: formData.description,
         venue: formData.venue,
-        coordinates: formData.coordinates, // Include coordinates for heat maps and precise location data
         category: formData.category,
         image: imageUpload.ipfsUrl || formData.imageUrl || "",
         attributes: [
           { trait_type: "Event Type", value: formData.category },
           { trait_type: "Venue", value: formData.venue },
-          ...(formData.coordinates ? [
-            { trait_type: "Latitude", value: formData.coordinates.lat.toString() },
-            { trait_type: "Longitude", value: formData.coordinates.lng.toString() }
-          ] : []),
           { trait_type: "Max Tickets", value: formData.maxTickets.toString() },
           { trait_type: "Ticket Price", value: `${formData.ticketPrice} ETH` },
           { trait_type: "Start Date", value: new Date(formData.startDate).toISOString() },
@@ -313,13 +306,13 @@
   };  if (!isConnected) {
     return (
       <div className="min-h-screen bg-slate-900 flex items-center justify-center">
-        <div className="text-center max-w-md mx-auto px-4">
+        <div className="text-center">
           <div className="text-6xl mb-6">🔗</div>
           <h2 className="text-3xl font-bold text-white mb-4">Connect Your Wallet</h2>
           <p className="text-gray-400 mb-8">You need to connect your wallet to create events</p>
-          <div className="flex justify-center">
-            <EnhancedConnectButton />
-          </div>
+          <button className="bg-gradient-to-r from-cyan-500 to-blue-500 text-white px-8 py-3 rounded-lg hover:from-cyan-400 hover:to-blue-400 transition-all duration-200 font-semibold">
+            Connect Wallet
+          </button>
         </div>
       </div>
     );
@@ -523,12 +516,16 @@
 
                 <div className="mt-6">
                   <label className="block text-sm font-medium text-gray-300 mb-2">
-                    Venue * <span className="text-cyan-400">(Interactive Map)</span>
+                    Venue *
                   </label>
-                  <SimpleLocationPicker
+                  <input
+                    type="text"
+                    name="venue"
                     value={formData.venue}
-                    onChange={(address, coordinates) => setFormData(prev => ({ ...prev, venue: address, coordinates }))}
-                    placeholder="Enter event location or select from popular venues"
+                    onChange={handleInputChange}
+                    required
+                    className="w-full bg-slate-700 text-white px-4 py-3 rounded-lg border border-slate-600 focus:border-cyan-500 focus:outline-none"
+                    placeholder="Convention Center, San Francisco CA"
                   />
                 </div>
               </div>
@@ -713,719 +710,4 @@
   );
 };
 
-export default CreateEventPage;
-=======
-"use client";
-
-export const runtime = 'edge';
-
-import React, { useState } from "react";
-import { useAccount } from "wagmi";
-import { useOrganizerVerification, useVerifyOrganizer } from "../../hooks/useTransactions";
-import { useCreateEventDirect } from "../../hooks/useTransactionsDirect"; // Direct wallet transaction
-
-import { useRouter } from "next/navigation";
-import { toast } from "sonner";
-import { uploadToIPFS, uploadEventMetadata, generateEventPosterWithQR } from "../../../lib/ipfs";
-import Image from "next/image";
-
-interface EventForm {
-  name: string;
-  description: string;
-  venue: string;
-  category: string;
-  startDate: string;
-  endDate: string;
-  maxTickets: string;
-  ticketPrice: string;
-  saleEndDate: string;
-  imageUrl: string;
-}
-
-interface ImageUploadState {
-  file: File | null;
-  preview: string;
-  uploading: boolean;
-  uploaded: boolean;
-  ipfsUrl: string;
-}
-
-const CreateEventPage: React.FC = () => {
-  const { isConnected, address } = useAccount();
-  const router = useRouter();
-  const createEventMutation = useCreateEventDirect(); // ✅ Using direct wallet hook
-  const { data: verificationStatus, isLoading: verificationLoading } = useOrganizerVerification();
-  const verifyOrganizerMutation = useVerifyOrganizer();
-  const [isLoading, setIsLoading] = useState(false);
-  const [imageUpload, setImageUpload] = useState<ImageUploadState>({
-    file: null,
-    preview: '',
-    uploading: false,
-    uploaded: false,
-    ipfsUrl: ''
-  });
-  const [formData, setFormData] = useState<EventForm>({
-    name: "",
-    description: "",
-    venue: "",
-    category: "",
-    startDate: "",
-    endDate: "",
-    maxTickets: "",
-    ticketPrice: "",
-    saleEndDate: "",
-    imageUrl: ""
-  });
-  const getMinDateTime = () => {
-    const now = new Date();
-    now.setHours(now.getHours() + 1); // At least 1 hour from now
-    return now.toISOString().slice(0, 16); // Format for datetime-local
-  };
-
-  const getMaxStartDateTime = (endDate: string) => {
-    if (!endDate) return '';
-    const end = new Date(endDate);
-    end.setHours(end.getHours() - 1); // Start must be at least 1 hour before end
-    return end.toISOString().slice(0, 16);
-  };
-
-  const validateForm = (): { isValid: boolean; errors: string[] } => {
-    const errors: string[] = [];
-
-    if (!formData.name.trim()) errors.push("Event name is required");
-    if (!formData.description.trim()) errors.push("Description is required");
-    if (!formData.venue.trim()) errors.push("Venue is required");
-    if (!formData.category) errors.push("Category is required");
-    if (!formData.startDate) errors.push("Start date is required");
-    if (!formData.endDate) errors.push("End date is required");
-    if (!formData.saleEndDate) errors.push("Sale end date is required");
-    if (!formData.maxTickets) errors.push("Maximum tickets is required");
-    if (!formData.ticketPrice) errors.push("Ticket price is required");
-    if (!imageUpload.uploaded && !formData.imageUrl) errors.push("Event poster is required (upload an image for verification QR code generation) - this is mandatory for event creation");
-
-    // Check numeric validations
-    const maxTickets = parseInt(formData.maxTickets);
-    const ticketPrice = parseFloat(formData.ticketPrice);
-    
-    if (isNaN(maxTickets) || maxTickets <= 0) {
-      errors.push("Maximum tickets must be a positive number");
-    }
-    
-    if (isNaN(ticketPrice) || ticketPrice < 0) {
-      errors.push("Ticket price must be a valid non-negative number");
-    }
-
-    // Check date validations
-    if (formData.startDate && formData.endDate && formData.saleEndDate) {
-      const startTime = new Date(formData.startDate).getTime();
-      const endTime = new Date(formData.endDate).getTime();
-      const saleEndTime = new Date(formData.saleEndDate).getTime();
-      const now = Date.now();
-      const oneHourFromNow = now + 3600 * 1000;
-
-      if (isNaN(startTime) || isNaN(endTime) || isNaN(saleEndTime)) {
-        errors.push("Invalid date format");
-      } else {
-        if (startTime <= oneHourFromNow) {
-          errors.push("Event start time must be at least 1 hour in the future");
-        }
-        
-        if (endTime <= startTime) {
-          errors.push("Event end time must be after start time");
-        }
-        
-        if (endTime - startTime < 3600 * 1000) { // At least 1 hour duration
-          errors.push("Event must be at least 1 hour long");
-        }
-        
-        if (saleEndTime >= startTime) {
-          errors.push("Ticket sales must end before the event starts");
-        }
-      }
-    }
-
-    return {
-      isValid: errors.length === 0,
-      errors
-    };
-  };
-
-  const validation = validateForm();
-  const isFormValid = validation.isValid && isConnected;
-
-  const handleImageUpload = async (e: React.ChangeEvent<HTMLInputElement>) => {
-    const file = e.target.files?.[0];
-    if (!file) return;
-
-    // Validate file type
-    if (!file.type.startsWith('image/')) {
-      toast.error('Please select a valid image file');
-      return;
-    }
-
-    // Validate file size (max 5MB)
-    if (file.size > 5 * 1024 * 1024) {
-      toast.error('Image file size must be less than 5MB');
-      return;
-    }
-
-    // Create preview
-    const preview = URL.createObjectURL(file);
-    setImageUpload(prev => ({
-      ...prev,
-      file,
-      preview,
-      uploading: true,
-      uploaded: false,
-      ipfsUrl: ''
-    }));
-
-    try {
-      // Upload to IPFS
-      const result = await uploadToIPFS(file);
-
-      if (result.success) {
-        setImageUpload(prev => ({
-          ...prev,
-          uploading: false,
-          uploaded: true,
-          ipfsUrl: result.url
-        }));
-
-        // Update form data with IPFS URL
-        setFormData(prev => ({
-          ...prev,
-          imageUrl: result.url
-        }));
-
-        toast.success('Image uploaded to IPFS successfully!');
-      } else {
-        throw new Error(result.error || 'Upload failed');
-      }
-    } catch (error) {
-      console.error('Image upload error:', error);
-      setImageUpload(prev => ({
-        ...prev,
-        uploading: false,
-        uploaded: false,
-        ipfsUrl: ''
-      }));
-      toast.error('Failed to upload image to IPFS. Please try again.');
-    }
-  };
-
-  const handleInputChange = (e: React.ChangeEvent<HTMLInputElement | HTMLTextAreaElement | HTMLSelectElement>) => {
-    const { name, value } = e.target;
-    setFormData(prev => ({
-      ...prev,
-      [name]: value
-    }));
-  };
-
-  const getMaxSaleEndDateTime = (startDate: string) => {
-    if (!startDate) return '';
-    const start = new Date(startDate);
-    start.setMinutes(start.getMinutes() - 1); // Sale end must be before start
-    return start.toISOString().slice(0, 16);
-  };
-
-  const handleSubmit = async (e: React.FormEvent) => {
-    e.preventDefault();
-
-    // Prevent multiple submissions
-    if (isLoading || createEventMutation.isPending) {
-      console.log('[CreateEventPage] Ignoring duplicate submit - already processing');
-      return;
-    }
-
-    // Use the validation function
-    const validation = validateForm();
-    if (!validation.isValid) {
-      toast.error("Please fix the form errors before submitting");
-      return;
-    }
-
-    if (!isConnected) {
-      toast.error("Please connect your wallet first");
-      return;
-    }
-
-    // Check verification status
-    if (verificationLoading) {
-      toast.info("Checking organizer verification status...");
-      return;
-    }
-
-    if (!verificationStatus?.isVerified) {
-      toast.error("You need to be verified as an organizer to create events. Redirecting to verification page...", {
-        duration: 4000,
-      });
-      router.push('/organizer/approval');
-      return;
-    }
-
-    setIsLoading(true);
-    try {
-      // Create comprehensive event metadata
-      const eventMetadata = {
-        name: formData.name,
-        description: formData.description,
-        venue: formData.venue,
-        category: formData.category,
-        image: imageUpload.ipfsUrl || formData.imageUrl || "",
-        attributes: [
-          { trait_type: "Event Type", value: formData.category },
-          { trait_type: "Venue", value: formData.venue },
-          { trait_type: "Max Tickets", value: formData.maxTickets.toString() },
-          { trait_type: "Ticket Price", value: `${formData.ticketPrice} ETH` },
-          { trait_type: "Start Date", value: new Date(formData.startDate).toISOString() },
-          { trait_type: "End Date", value: new Date(formData.endDate).toISOString() },
-          { trait_type: "Sale End Date", value: new Date(formData.saleEndDate).toISOString() },
-          { trait_type: "Organizer", value: address || "Unknown" },
-          { trait_type: "Blockchain", value: "Base Sepolia" }
-        ]
-      };
-
-      // Upload event metadata to IPFS
-      console.log('[CreateEventPage] Uploading event metadata to IPFS...');
-      const metadataResult = await uploadEventMetadata(eventMetadata);
-
-      if (!metadataResult.success) {
-        throw new Error(`Failed to upload metadata: ${metadataResult.error}`);
-      }
-
-      console.log('[CreateEventPage] Metadata uploaded successfully:', metadataResult.url);
-
-      // Convert form data to contract parameters
-      const startTime = Math.floor(new Date(formData.startDate).getTime() / 1000);
-      const endTime = Math.floor(new Date(formData.endDate).getTime() / 1000);
-
-      const eventData = {
-        name: formData.name,
-        metadataURI: metadataResult.url, // Use the full metadata IPFS URL
-        ticketPrice: formData.ticketPrice, // Keep as string, hook will convert to wei
-        maxTickets: parseInt(formData.maxTickets),
-        startTime,
-        endTime
-      };
-
-      // Use the direct hook to create the event
-      await createEventMutation.mutateAsync(eventData);
-
-      toast.success("Event created successfully!");
-      router.push('/my-events');
-    } catch (error: any) {
-      console.error('[CreateEventPage] Error creating event:', error);
-      toast.error(error.message || "Failed to create event. Please try again.");
-    } finally {
-      setIsLoading(false);
-    }
-  };  if (!isConnected) {
-    return (
-      <div className="min-h-screen bg-slate-900 flex items-center justify-center">
-        <div className="text-center">
-          <div className="text-6xl mb-6">🔗</div>
-          <h2 className="text-3xl font-bold text-white mb-4">Connect Your Wallet</h2>
-          <p className="text-gray-400 mb-8">You need to connect your wallet to create events</p>
-          <button className="bg-gradient-to-r from-cyan-500 to-blue-500 text-white px-8 py-3 rounded-lg hover:from-cyan-400 hover:to-blue-400 transition-all duration-200 font-semibold">
-            Connect Wallet
-          </button>
-        </div>
-      </div>
-    );
-  }
-
-  return (
-    <div className="min-h-screen bg-slate-900">
-      {/* Header */}
-      <section className="py-16 bg-gradient-to-br from-slate-900 via-slate-800 to-slate-900">
-        <div className="container mx-auto px-4 text-center">
-          <div className="inline-flex items-center gap-2 mb-6 text-cyan-400">
-            <span className="text-purple-400">➕</span>
-            <span className="text-sm font-medium">Event Creation</span>
-          </div>
-          <h1 className="text-4xl font-bold text-white mb-4">Create New Event</h1>
-          <p className="text-gray-400 max-w-2xl mx-auto mb-8">
-            Launch your blockchain-verified event with NFT tickets and transparent operations.
-          </p>
-
-          {/* Verification Info */}
-          <div className="bg-slate-800/30 backdrop-blur-sm rounded-xl border border-slate-700 p-6 max-w-2xl mx-auto mb-8">
-            <div className="flex items-start gap-3">
-              <div className="text-cyan-400 text-2xl mt-1">ℹ️</div>
-              <div>
-                <h3 className="text-white font-semibold mb-2">Organizer Verification Required</h3>
-                <p className="text-gray-300 text-sm leading-relaxed">
-                  To ensure quality events and prevent spam, all event organizers must be verified.
-                  Get verified instantly by paying a one-time $1 fee - no manual approval needed!
-                  Choose between crypto payment (ETH) or card payment (Stripe).
-                </p>
-              </div>
-            </div>
-          </div>
-        </div>
-      </section>
-
-      {/* Form */}
-      <section className="py-16 bg-slate-900">
-        <div className="container mx-auto px-4">
-          <div className="max-w-4xl mx-auto">
-            {/* Verification Status Card */}
-            {isConnected && (
-              <div className="bg-gradient-to-r from-slate-900 to-slate-800 rounded-xl p-6 border border-slate-700 mb-8">
-                <div className="flex items-center gap-3 mb-4">
-                  <div className={`w-3 h-3 rounded-full ${verificationStatus?.isVerified ? 'bg-green-400' : 'bg-yellow-400'}`}></div>
-                  <h3 className="text-xl font-bold text-white">
-                    {verificationStatus?.isVerified ? '✅ Organizer Verified' : '⚠️ Verification Required'}
-                  </h3>
-                </div>
-
-                {verificationLoading ? (
-                  <div className="flex items-center gap-2 text-slate-300">
-                    <div className="animate-spin rounded-full h-4 w-4 border-b-2 border-slate-400"></div>
-                    Checking verification status...
-                  </div>
-                ) : verificationStatus?.isVerified ? (
-                  <p className="text-slate-300">
-                    Your account is verified and ready to create events. You can proceed with event creation.
-                  </p>
-                ) : (
-                  <div className="space-y-4">
-                    <p className="text-slate-300">
-                      To create events on Echain, your organizer account must be verified.
-                      Get verified instantly by paying a one-time $1 fee.
-                    </p>
-
-                    <div className="bg-slate-800 rounded-lg p-4 border border-slate-600">
-                      <h4 className="text-white font-semibold mb-2">How to Get Verified:</h4>
-                      <ul className="text-slate-300 space-y-1 text-sm">
-                        <li>• Pay a one-time $1 verification fee</li>
-                        <li>• Choose crypto payment (ETH) or card (Stripe)</li>
-                        <li>• Get verified instantly and automatically</li>
-                        <li>• Start creating events immediately</li>
-                      </ul>
-                    </div>
-
-                    <button
-                      type="button"
-                      onClick={() => router.push('/organizer/approval')}
-                      className="w-full bg-gradient-to-r from-blue-600 to-purple-600 text-white px-6 py-3 rounded-lg hover:from-blue-500 hover:to-purple-500 transition-all duration-200 font-semibold"
-                    >
-                      � Get Verified Now (Pay $1)
-                    </button>
-                  </div>
-                )}
-              </div>
-            )}
-
-            <form onSubmit={handleSubmit} className="space-y-8">
-              {/* Basic Information */}
-              <div className="bg-slate-800/50 backdrop-blur-sm rounded-2xl border border-slate-700 p-8">
-                <h2 className="text-2xl font-bold text-white mb-6">Basic Information</h2>
-                
-                <div className="grid md:grid-cols-2 gap-6">
-                  <div>
-                    <label className="block text-sm font-medium text-gray-300 mb-2">
-                      Event Name *
-                    </label>
-                    <input
-                      type="text"
-                      name="name"
-                      value={formData.name}
-                      onChange={handleInputChange}
-                      required
-                      className="w-full bg-slate-700 text-white px-4 py-3 rounded-lg border border-slate-600 focus:border-cyan-500 focus:outline-none"
-                      placeholder="Web3 Developer Conference 2024"
-                    />
-                  </div>
-                  
-                  <div>
-                    <label className="block text-sm font-medium text-gray-300 mb-2">
-                      Category *
-                    </label>
-                    <select
-                      name="category"
-                      value={formData.category}
-                      onChange={handleInputChange}
-                      required
-                      aria-label="Event Category"
-                      className="w-full bg-slate-700 text-white px-4 py-3 rounded-lg border border-slate-600 focus:border-cyan-500 focus:outline-none"
-                    >
-                      <option value="">Select Category</option>
-                      <option value="Technology">Technology</option>
-                      <option value="Art">Art & Culture</option>
-                      <option value="Music">Music</option>
-                      <option value="Business">Business</option>
-                      <option value="Education">Education</option>
-                      <option value="Sports">Sports</option>
-                      <option value="Other">Other</option>
-                    </select>
-                  </div>
-                </div>
-
-                <div className="mt-6">
-                  <label className="block text-sm font-medium text-gray-300 mb-2">
-                    Description *
-                  </label>
-                  <textarea
-                    name="description"
-                    value={formData.description}
-                    onChange={handleInputChange}
-                    required
-                    rows={4}
-                    className="w-full bg-slate-700 text-white px-4 py-3 rounded-lg border border-slate-600 focus:border-cyan-500 focus:outline-none"
-                    placeholder="Describe your event, what attendees can expect, speakers, agenda, etc."
-                  />
-                </div>
-
-                <div className="mt-6">
-                  <label className="block text-sm font-medium text-gray-300 mb-2">
-                    Event Poster * <span className="text-red-400">(Required)</span>
-                  </label>
-                  <div className="space-y-4">
-                    <div className="flex items-center gap-4">
-                      <label className="block w-full">
-                        <input
-                          type="file"
-                          accept="image/*"
-                          onChange={handleImageUpload}
-                          disabled={imageUpload.uploading}
-                          className="block w-full text-sm text-gray-300 file:mr-4 file:py-2 file:px-4 file:rounded-lg file:border-0 file:text-sm file:font-semibold file:bg-cyan-500 file:text-white hover:file:bg-cyan-400 disabled:opacity-50"
-                          title="Select event poster for QR code verification"
-                        />
-                      </label>
-                      {imageUpload.uploading && (
-                        <div className="flex items-center gap-2 text-cyan-400">
-                          <div className="animate-spin rounded-full h-4 w-4 border-b-2 border-cyan-400"></div>
-                          <span className="text-sm">Uploading...</span>
-                        </div>
-                      )}
-                    </div>
-
-                    {imageUpload.preview && (
-                      <div className="relative">
-                        <Image
-                          src={imageUpload.preview}
-                          alt="Event poster preview"
-                          width={400}
-                          height={192}
-                          className="w-full max-w-md h-48 object-cover rounded-lg border border-slate-600"
-                        />
-                        {imageUpload.uploaded && (
-                          <div className="absolute top-2 right-2 bg-green-500 text-white px-2 py-1 rounded text-xs">
-                            ✓ Poster Uploaded to IPFS
-                          </div>
-                        )}
-                      </div>
-                    )}
-
-                    {imageUpload.ipfsUrl && (
-                      <div className="text-sm text-gray-400">
-                        <span className="text-cyan-400">IPFS URL:</span> {imageUpload.ipfsUrl}
-                      </div>
-                    )}
-
-                    <div className="text-xs text-gray-500 bg-slate-700/50 p-3 rounded-lg">
-                      <strong>📱 QR Code Verification:</strong> Your event poster will be enhanced with a QR code that attendees can scan to verify ticket authenticity and view transaction details on the blockchain.
-                    </div>
-                  </div>
-                </div>
-
-                <div className="mt-6">
-                  <label className="block text-sm font-medium text-gray-300 mb-2">
-                    Venue *
-                  </label>
-                  <input
-                    type="text"
-                    name="venue"
-                    value={formData.venue}
-                    onChange={handleInputChange}
-                    required
-                    className="w-full bg-slate-700 text-white px-4 py-3 rounded-lg border border-slate-600 focus:border-cyan-500 focus:outline-none"
-                    placeholder="Convention Center, San Francisco CA"
-                  />
-                </div>
-              </div>
-
-              {/* Event Schedule */}
-              <div className="bg-slate-800/50 backdrop-blur-sm rounded-2xl border border-slate-700 p-8">
-                <h2 className="text-2xl font-bold text-white mb-6">Event Schedule</h2>
-                
-                <div className="grid md:grid-cols-3 gap-6">
-                  <div>
-                    <label className="block text-sm font-medium text-gray-300 mb-2">
-                      Event Start Date *
-                    </label>
-                    <input
-                      type="datetime-local"
-                      name="startDate"
-                      value={formData.startDate}
-                      onChange={handleInputChange}
-                      required
-                      min={getMinDateTime()}
-                      max={getMaxStartDateTime(formData.endDate)}
-                      placeholder="Select event start date and time"
-                      className="w-full bg-slate-700 text-white px-4 py-3 rounded-lg border border-slate-600 focus:border-cyan-500 focus:outline-none"
-                    />
-                  </div>
-                  
-                  <div>
-                    <label className="block text-sm font-medium text-gray-300 mb-2">
-                      Event End Date *
-                    </label>
-                    <input
-                      type="datetime-local"
-                      name="endDate"
-                      value={formData.endDate}
-                      onChange={handleInputChange}
-                      required
-                      min={formData.startDate || getMinDateTime()}
-                      placeholder="Select event end date and time"
-                      className="w-full bg-slate-700 text-white px-4 py-3 rounded-lg border border-slate-600 focus:border-cyan-500 focus:outline-none"
-                    />
-                  </div>
-
-                  <div>
-                    <label className="block text-sm font-medium text-gray-300 mb-2">
-                      Ticket Sales End *
-                    </label>
-                    <input
-                      type="datetime-local"
-                      name="saleEndDate"
-                      value={formData.saleEndDate}
-                      onChange={handleInputChange}
-                      required
-                      max={getMaxSaleEndDateTime(formData.startDate)}
-                      placeholder="Select ticket sales end date and time"
-                      className="w-full bg-slate-700 text-white px-4 py-3 rounded-lg border border-slate-600 focus:border-cyan-500 focus:outline-none"
-                    />
-                  </div>
-                </div>
-              </div>
-
-              {/* Ticketing */}
-              <div className="bg-slate-800/50 backdrop-blur-sm rounded-2xl border border-slate-700 p-8">
-                <h2 className="text-2xl font-bold text-white mb-6">Ticketing</h2>
-                
-                <div className="grid md:grid-cols-2 gap-6">
-                  <div>
-                    <label className="block text-sm font-medium text-gray-300 mb-2">
-                      Maximum Tickets *
-                    </label>
-                    <input
-                      type="number"
-                      name="maxTickets"
-                      value={formData.maxTickets}
-                      onChange={handleInputChange}
-                      required
-                      min="1"
-                      className="w-full bg-slate-700 text-white px-4 py-3 rounded-lg border border-slate-600 focus:border-cyan-500 focus:outline-none"
-                      placeholder="500"
-                    />
-                  </div>
-                  
-                  <div>
-                    <label className="block text-sm font-medium text-gray-300 mb-2">
-                      Ticket Price (ETH) *
-                    </label>
-                    <input
-                      type="number"
-                      name="ticketPrice"
-                      value={formData.ticketPrice}
-                      onChange={handleInputChange}
-                      required
-                      min="0"
-                      step="0.001"
-                      className="w-full bg-slate-700 text-white px-4 py-3 rounded-lg border border-slate-600 focus:border-cyan-500 focus:outline-none"
-                      placeholder="0.1"
-                    />
-                  </div>
-                </div>
-              </div>
-
-              {/* Preview Section */}
-              {formData.name && (
-                <div className="bg-slate-800/50 backdrop-blur-sm rounded-2xl border border-slate-700 p-8">
-                  <h2 className="text-2xl font-bold text-white mb-6">Preview</h2>
-                  <div className="bg-slate-700/50 rounded-xl p-6 border border-slate-600">
-                    <h3 className="text-xl font-bold text-white mb-2">{formData.name}</h3>
-                    <p className="text-gray-400 mb-4">{formData.description}</p>
-                    <div className="grid md:grid-cols-2 gap-4 text-sm">
-                      <div className="text-gray-300">
-                        <span className="text-cyan-400">📍</span> {formData.venue}
-                      </div>
-                      <div className="text-gray-300">
-                        <span className="text-cyan-400">🏷️</span> {formData.category}
-                      </div>
-                      <div className="text-gray-300">
-                        <span className="text-cyan-400">🎫</span> {formData.maxTickets} tickets
-                      </div>
-                      <div className="text-gray-300">
-                        <span className="text-cyan-400">💰</span> {formData.ticketPrice} ETH
-                      </div>
-                    </div>
-                  </div>
-                </div>
-              )}
-
-              {/* Submit Button / Wallet signing flow */}
-              <div className="text-center">
-                {/* Validation Errors */}
-                {!validation.isValid && validation.errors.length > 0 && (
-                  <div className="mb-6 p-4 bg-red-900/20 border border-red-500/30 rounded-lg">
-                    <h3 className="text-red-400 font-semibold mb-2">Please fix the following issues:</h3>
-                    <ul className="text-red-300 text-sm space-y-1">
-                      {validation.errors.map((error, index) => (
-                        <li key={index}>• {error}</li>
-                      ))}
-                    </ul>
-                  </div>
-                )}
-
-                {/* Wallet Connection Warning */}
-                {!isConnected && (
-                  <div className="mb-6 p-4 bg-yellow-900/20 border border-yellow-500/30 rounded-lg">
-                    <p className="text-yellow-300">⚠️ Please connect your wallet to create events</p>
-                  </div>
-                )}
-
-                <button
-                  type="button"
-                  onClick={handleSubmit}
-                  disabled={!isFormValid || isLoading || verificationLoading || !verificationStatus?.isVerified}
-                  className="bg-gradient-to-r from-cyan-500 to-blue-500 text-white px-12 py-4 rounded-lg hover:from-cyan-400 hover:to-blue-400 disabled:from-gray-600 disabled:to-gray-700 disabled:cursor-not-allowed transition-all duration-200 font-bold text-lg"
-                >
-                  {isLoading ? (
-                    <span className="flex items-center gap-2">
-                      <div className="animate-spin rounded-full h-5 w-5 border-b-2 border-white"></div>
-                      Preparing Transaction...
-                    </span>
-                  ) : verificationLoading ? (
-                    <span className="flex items-center gap-2">
-                      <div className="animate-spin rounded-full h-5 w-5 border-b-2 border-white"></div>
-                      Checking Verification...
-                    </span>
-                  ) : !isConnected ? (
-                    "🔗 Connect Wallet to Create Event"
-                  ) : !verificationStatus?.isVerified ? (
-                    "⚠️ Get Verified to Create Events"
-                  ) : !validation.isValid ? (
-                    "⚠️ Complete Form (Poster Required)"
-                  ) : (
-                    "🚀 Create Event"
-                  )}
-                </button>
-                <p className="text-gray-400 text-sm mt-4">
-                  Creating an event will deploy a smart contract and mint NFT tickets
-                </p>
-              </div>
-            </form>
-          </div>
-        </div>
-      </section>
-    </div>
-  );
-};
-
-export default CreateEventPage;
->>>>>>> 63b7c485
+export default CreateEventPage;