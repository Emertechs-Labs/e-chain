--- conflicted
+++ resolved
@@ -1,476 +1,3 @@
-<<<<<<< HEAD
-import { useQuery } from '@tanstack/react-query';
-import { useAccount } from 'wagmi';
-import { readContract } from '../../lib/contract-wrapper';
-import { Event } from '../../types/event';
-import { enrichEventsWithMetadata, enrichEventWithMetadata } from '../../lib/metadata';
-import { formatEther } from 'viem';
-import { CONTRACT_ADDRESSES, CONTRACT_ABIS } from '../../lib/contracts';
-import { performanceMonitor, trackEventFetch, trackMetadataEnrichment } from '../../lib/performance-monitor';
-
-// Cache layer for events with TTL
-const eventCache = new Map<string, { data: any; timestamp: number; ttl: number }>();
-const CACHE_TTL_EVENTS = 10 * 60 * 1000; // Increased to 10 minutes
-const CACHE_TTL_METRICS = 5 * 60 * 1000; // Increased to 5 minutes
-const MAX_RETRIES = 3;
-const RETRY_DELAY_BASE = 500; // Reduced base delay
-
-// Enhanced caching utilities
-const getCachedData = <T>(key: string): T | null => {
-  const cached = eventCache.get(key);
-  if (cached && Date.now() - cached.timestamp < cached.ttl) {
-    console.log(`[Cache] Hit for key: ${key}`);
-    return cached.data as T;
-  }
-  if (cached) {
-    console.log(`[Cache] Expired for key: ${key}`);
-    eventCache.delete(key);
-  }
-  return null;
-};
-
-const setCachedData = <T>(key: string, data: T, ttl: number = CACHE_TTL_EVENTS): void => {
-  eventCache.set(key, { data, timestamp: Date.now(), ttl });
-  console.log(`[Cache] Set for key: ${key}, TTL: ${ttl}ms`);
-};
-
-// Exponential backoff retry utility
-const retryWithBackoff = async <T>(
-  fn: () => Promise<T>,
-  retries: number = MAX_RETRIES,
-  delay: number = RETRY_DELAY_BASE
-): Promise<T> => {
-  try {
-    return await fn();
-  } catch (error) {
-    if (retries > 0) {
-      console.log(`[Retry] Attempt failed, retrying in ${delay}ms. Retries left: ${retries - 1}`);
-      await new Promise(resolve => setTimeout(resolve, delay));
-      return retryWithBackoff(fn, retries - 1, delay * 2);
-    }
-    throw error;
-  }
-};
-
-// Optimized multicall for batch contract reads
-const multicallContractReads = async (contractCalls: any[]): Promise<any[]> => {
-  try {
-    console.log(`[Multicall] Batching ${contractCalls.length} contract reads...`);
-    
-    // For now, we'll implement batching with controlled concurrency
-    const batchSize = 10; // Increased from 5 to 10 for better throughput
-    const results: any[] = [];
-    
-    for (let i = 0; i < contractCalls.length; i += batchSize) {
-      const batch = contractCalls.slice(i, i + batchSize);
-      
-      const batchPromises = batch.map(async (call, index) => {
-        try {
-          // Skip calls to zero address contracts
-          if (call.contract === '0x0000000000000000000000000000000000000000' || 
-              call.contract === '0x0000000000000000000000000000000000000000') {
-            console.log(`[Multicall] Skipping zero address contract call for ${call.functionName}`);
-            return { success: false, error: 'Zero address contract', result: 0, index: i + index };
-          }
-          
-          const result = await retryWithBackoff(() => 
-            readContract(call.contract || 'EventFactory', call.functionName, call.args || [])
-          );
-          return { success: true, result, index: i + index };
-        } catch (error) {
-          console.warn(`[Multicall] Failed call ${i + index}:`, error);
-          return { success: false, error, index: i + index };
-        }
-      });
-      
-      const batchResults = await Promise.all(batchPromises);
-      results.push(...batchResults);
-      
-      // Smaller delay between batches for faster processing
-      if (i + batchSize < contractCalls.length) {
-        await new Promise(resolve => setTimeout(resolve, 100)); // Reduced from 200ms
-      }
-    }
-    
-    return results;
-  } catch (error) {
-    console.error('[Multicall] Batch operation failed:', error);
-    throw error;
-  }
-};
-/**
- * Optimized event discovery with caching and batch processing
- * This provides transaction-based accuracy with improved performance
- */
-export const discoverEventsFromBlockchain = async (): Promise<Event[]> => {
-  const cacheKey = 'blockchain-events';
-  const tracker = trackEventFetch(0); // Will update with actual count later
-
-  // Check cache first
-  const cached = getCachedData<Event[]>(cacheKey);
-  if (cached) {
-    tracker.end(true, { cached: true, eventCount: cached.length });
-    return cached;
-  }
-
-  try {
-    // Get total event count with retry
-    const eventCount = await retryWithBackoff(async () =>
-      await readContract('EventFactory', 'eventCount', [])
-    ) as bigint;
-
-    const totalEvents = Number(eventCount);
-
-    if (totalEvents === 0) {
-      setCachedData(cacheKey, [], CACHE_TTL_EVENTS);
-      tracker.end(true, { eventCount: 0 });
-      return [];
-    }
-
-    // Prepare batch calls for all events
-    const eventCalls = [];
-    for (let eventId = 1; eventId <= totalEvents; eventId++) {
-      eventCalls.push({
-        contract: 'EventFactory',
-        functionName: 'events',
-        args: [BigInt(eventId)],
-        eventId
-      });
-    }
-
-    // Execute batch with optimized concurrency
-    const batchResults = await multicallContractReads(eventCalls);
-
-    const events: Event[] = [];
-
-    batchResults.forEach((result) => {
-      if (result.success && result.result && result.result[11]) { // isActive check
-        const eventData = result.result;
-        const event: Event = {
-          id: Number(eventData[0]), // id
-          name: eventData[5], // name
-          organizer: eventData[1], // organizer
-          ticketContract: eventData[2], // ticketContract
-          poapContract: eventData[3] || undefined, // poapContract
-          incentiveContract: eventData[4] || undefined, // incentiveContract
-          metadataURI: eventData[6], // metadataURI
-          ticketPrice: BigInt(eventData[7]), // ticketPrice
-          maxTickets: Number(eventData[8]), // maxTickets
-          startTime: Number(eventData[9]), // startTime
-          endTime: Number(eventData[10]), // endTime
-          isActive: eventData[11], // isActive
-          createdAt: Number(eventData[12]), // createdAt
-          description: '',
-          venue: '',
-          category: 'General'
-        };
-        events.push(event);
-      }
-    });
-
-    // Cache the results
-    setCachedData(cacheKey, events, CACHE_TTL_EVENTS);
-    tracker.end(true, { eventCount: events.length, batchCalls: eventCalls.length });
-    return events;
-
-  } catch (error) {
-    // Return cached data if available, even if expired
-    const staleCache = eventCache.get(cacheKey);
-    if (staleCache) {
-      tracker.end(true, { cached: true, stale: true, eventCount: staleCache.data.length });
-      return staleCache.data as Event[];
-    }
-
-    tracker.end(false, { error: error instanceof Error ? error.message : String(error) });
-    return [];
-  }
-};
-
-export const useEvents = () => {
-  return useQuery({
-    queryKey: ['events'],
-    queryFn: async (): Promise<Event[]> => {
-      try {
-        // Get events with caching and retry logic
-        const blockchainEvents = await discoverEventsFromBlockchain();
-
-        if (blockchainEvents.length > 0) {
-          // Enrich with metadata
-          const enrichmentTracker = trackMetadataEnrichment(blockchainEvents.length);
-          const enrichedEvents = await enrichEventsWithMetadata(blockchainEvents);
-          enrichmentTracker.end(true, { enrichedCount: enrichedEvents.length });
-          return enrichedEvents;
-        }
-
-        return [];
-      } catch (error) {
-        return [];
-      }
-    },
-    // Increased stale time with optimized refetching
-    staleTime: 15 * 60 * 1000, // Increased to 15 minutes
-    gcTime: 45 * 60 * 1000, // Increased to 45 minutes
-    // Enhanced retry logic
-    retry: (failureCount, error) => {
-      if (failureCount < 3) {
-        console.log(`[useEvents] Retrying after failure ${failureCount + 1}/3`);
-        return true;
-      }
-      return false;
-    },
-    retryDelay: (attemptIndex) => Math.min(1000 * 2 ** attemptIndex, 30000),
-    refetchOnWindowFocus: false,
-  });
-};
-
-export const useEventsByOrganizer = (organizer?: string) => {
-  const { address } = useAccount();
-  const targetOrganizer = organizer || address;
-
-  return useQuery({
-    queryKey: ['events', 'organizer', targetOrganizer],
-    queryFn: async (): Promise<Event[]> => {
-      if (!targetOrganizer) return [];
-
-      const cacheKey = `organizer-events-${targetOrganizer.toLowerCase()}`;
-
-      // Check cache first
-      const cached = getCachedData<Event[]>(cacheKey);
-      if (cached) {
-        return cached;
-      }
-
-      try {
-        // Use cached blockchain events to avoid redundant calls
-        const allEvents = await discoverEventsFromBlockchain();
-
-        // Filter events by organizer
-        const organizerEvents = allEvents.filter((event: Event) =>
-          event.organizer.toLowerCase() === targetOrganizer.toLowerCase()
-        );
-
-        // Enrich with metadata
-        const enrichedEvents = await enrichEventsWithMetadata(organizerEvents);
-
-        // Cache the results
-        setCachedData(cacheKey, enrichedEvents, CACHE_TTL_EVENTS);
-
-        return enrichedEvents;
-      } catch (error) {
-        // Return stale cache if available
-        const staleCache = eventCache.get(cacheKey);
-        if (staleCache) {
-          return staleCache.data as Event[];
-        }
-
-        return [];
-      }
-    },
-    enabled: !!targetOrganizer,
-    staleTime: 12 * 60 * 1000, // Increased to 12 minutes
-    gcTime: 30 * 60 * 1000, // 30 minutes
-    retry: 2,
-    retryDelay: (attemptIndex) => Math.min(2000 * 2 ** attemptIndex, 10000),
-  });
-};
-
-export const useEvent = (eventId: number) => {
-  return useQuery({
-    queryKey: ['event', eventId],
-    queryFn: async (): Promise<Event | null> => {
-      if (!eventId) return null;
-
-      const cacheKey = `single-event-${eventId}`;
-      
-      // Check cache first
-      const cached = getCachedData<Event>(cacheKey);
-      if (cached) {
-        return cached;
-      }
-
-      try {
-        // Get event with optimized retry logic
-        console.log('[useEvent] Fetching event from blockchain:', eventId);
-        
-        const [eventCount, eventData] = await Promise.all([
-          retryWithBackoff(() => readContract('EventFactory', 'eventCount', [])),
-          retryWithBackoff(() => readContract('EventFactory', 'events', [BigInt(eventId)]))
-        ]);
-
-        // Validate eventId
-        if (Number(eventId) <= 0 || Number(eventId) > Number(eventCount)) {
-          console.warn(`[useEvent] Invalid event ID ${eventId}, eventCount: ${Number(eventCount)}`);
-          return null;
-        }
-
-        // Convert contract data to Event interface
-        const event: Event = {
-          id: Number(eventData[0]), // id
-          name: eventData[5], // name
-          organizer: eventData[1], // organizer
-          ticketContract: eventData[2], // ticketContract
-          poapContract: eventData[3] || undefined, // poapContract
-          incentiveContract: eventData[4] || undefined, // incentiveContract
-          metadataURI: eventData[6], // metadataURI
-          ticketPrice: BigInt(eventData[7]), // ticketPrice
-          maxTickets: Number(eventData[8]), // maxTickets
-          startTime: Number(eventData[9]), // startTime
-          endTime: Number(eventData[10]), // endTime
-          isActive: eventData[11], // isActive
-          createdAt: Number(eventData[12]), // createdAt
-          description: '',
-          venue: '',
-          category: 'General'
-        };
-
-        console.log('[useEvent] Found event on blockchain:', event.name);
-        
-        // Enrich with metadata
-        const enrichedEvent = await enrichEventWithMetadata(event);
-        
-        // Cache the result
-        setCachedData(cacheKey, enrichedEvent, CACHE_TTL_EVENTS);
-        
-        return enrichedEvent;
-      } catch (error) {
-        console.error('Error fetching event:', String(error));
-        
-        // Return stale cache if available
-        const staleCache = eventCache.get(cacheKey);
-        if (staleCache) {
-          return staleCache.data as Event;
-        }
-        
-        return null;
-      }
-    },
-    enabled: !!eventId,
-    staleTime: 12 * 60 * 1000, // Increased to 12 minutes
-    gcTime: 30 * 60 * 1000, // 30 minutes
-    retry: 3,
-    retryDelay: (attemptIndex) => Math.min(1500 * 2 ** attemptIndex, 20000),
-  });
-};
-
-// Hook to get aggregated metrics for all events by an organizer with optimized performance
-export const useOrganizerMetrics = (organizer?: string) => {
-  const { address } = useAccount();
-  const targetOrganizer = organizer || address;
-
-  return useQuery({
-    queryKey: ['organizer-metrics', targetOrganizer],
-    queryFn: async () => {
-      if (!targetOrganizer) {
-        return {
-          totalEvents: 0,
-          totalTicketsSold: 0,
-          totalRevenue: '0',
-          totalPOAPClaims: 0
-        };
-      }
-
-      const cacheKey = `metrics-${targetOrganizer.toLowerCase()}`;
-      
-      // Check cache first
-      const cached = getCachedData<any>(cacheKey);
-      if (cached) {
-        return cached;
-      }
-
-      try {
-        // Use cached events to avoid redundant blockchain calls
-        console.log('[useOrganizerMetrics] Getting metrics using cached events...');
-        const allEvents = await discoverEventsFromBlockchain();
-        const organizerEvents = allEvents.filter((event: Event) =>
-          event.organizer.toLowerCase() === targetOrganizer.toLowerCase()
-        );
-
-        if (organizerEvents.length === 0) {
-          const emptyMetrics = {
-            totalEvents: 0,
-            totalTicketsSold: 0,
-            totalRevenue: '0',
-            totalPOAPClaims: 0
-          };
-          setCachedData(cacheKey, emptyMetrics, CACHE_TTL_METRICS);
-          return emptyMetrics;
-        }
-
-        // Batch ticket contract reads for better performance
-        const ticketCalls = organizerEvents
-          .filter(event => event.ticketContract)
-          .map(event => ({
-            contract: event.ticketContract,
-            functionName: 'totalSold',
-            args: [],
-            eventId: event.id
-          }));
-
-        let totalTicketsSold = 0;
-        let totalRevenue = 0;
-        let totalPOAPClaims = 0;
-
-        if (ticketCalls.length > 0) {
-          console.log(`[useOrganizerMetrics] Batching ${ticketCalls.length} ticket contract reads...`);
-          
-          const batchResults = await multicallContractReads(ticketCalls);
-          
-          batchResults.forEach((result, index) => {
-            if (result.success) {
-              const soldTicketsNum = Number(result.result);
-              totalTicketsSold += soldTicketsNum;
-
-              // Find corresponding event for revenue calculation
-              const event = organizerEvents.find(e => e.ticketContract === ticketCalls[index]?.contract);
-              if (event) {
-                const ticketPrice = Number(formatEther(event.ticketPrice));
-                totalRevenue += soldTicketsNum * ticketPrice;
-                
-                // Estimate POAP claims (70% claim rate)
-                totalPOAPClaims += Math.floor(soldTicketsNum * 0.7);
-              }
-            }
-          });
-        }
-
-        const metrics = {
-          totalEvents: organizerEvents.length,
-          totalTicketsSold,
-          totalRevenue: totalRevenue.toFixed(3),
-          totalPOAPClaims
-        };
-
-        console.log('[useOrganizerMetrics] Optimized metrics:', metrics);
-        
-        // Cache the metrics
-        setCachedData(cacheKey, metrics, CACHE_TTL_METRICS);
-        
-        return metrics;
-      } catch (error) {
-        console.error('Error fetching organizer metrics:', String(error));
-        
-        // Return stale cache if available
-        const staleCache = eventCache.get(cacheKey);
-        if (staleCache) {
-          return staleCache.data;
-        }
-        
-        return {
-          totalEvents: 0,
-          totalTicketsSold: 0,
-          totalRevenue: '0',
-          totalPOAPClaims: 0
-        };
-      }
-    },
-    enabled: !!targetOrganizer,
-    staleTime: 8 * 60 * 1000, // Increased to 8 minutes
-    gcTime: 20 * 60 * 1000, // 20 minutes
-    retry: 2,
-    retryDelay: (attemptIndex) => Math.min(3000 * 2 ** attemptIndex, 15000),
-  });
-};
-=======
 import { useQuery } from '@tanstack/react-query';
 import { useAccount } from 'wagmi';
 import { readContract } from '../../lib/contract-wrapper';
@@ -810,5 +337,4 @@
     staleTime: 15 * 60 * 1000, // 15 minutes - refresh more frequently for metrics
     gcTime: 60 * 60 * 1000, // 1 hour cache
   });
-};
->>>>>>> 63b7c485
+};