<<<<<<< HEAD
import { useMutation, useQuery, useQueryClient } from '@tanstack/react-query';
import { useAccount, useWalletClient, useChainId, useSwitchChain } from 'wagmi';
import { defaultChain } from '../../lib/wagmi';
import { CONTRACT_ADDRESSES } from '../../lib/contracts';
import { uploadTicketMetadata } from '../../lib/ipfs';
import { ethers } from 'ethers';
import { readContract, writeContract, getBalance } from '../../lib/contract-wrapper';
import { addPendingTx } from './useChainWatcher';

// Safe stringify that handles BigInt and circular refs for logging
const safeStringify = (v: any) => {
  try {
    return JSON.parse(
      JSON.stringify(v, (_key, val) => (typeof val === 'bigint' ? val.toString() : val))
    );
  } catch (e) {
    return String(v);
  }
};

// Error handling utility
const handleTransactionError = (error: any): string => {
  // Handle CORS errors
  if (error?.message?.includes('Network Error') || error?.message?.includes('CORS')) {
    return 'Network error: Please check your internet connection and try again.';
  }

  // Handle transaction errors
  if (error?.response?.status === 403) {
    return 'Access denied: Please check your API key configuration.';
  }

  if (error?.response?.status === 401) {
    return 'Unauthorized: Please check your API authentication.';
  }

  if (error?.response?.data?.message) {
    return error.response.data.message;
  }

  if (error?.message) {
    return error.message;
  }

  return 'Transaction failed. Please try again.';
};

// Helper: convert transaction data to viem/wagmi-friendly format
const formatForWallet = (txData: any, accountAddress: string) => {
  if (!txData) throw new Error('Missing txData');
  // sdk returns the unsigned tx typically under txData.tx or txData
  const raw = txData.tx || txData;
  const formatted: any = { ...raw };

  // Convert value to BigInt if present and not zero
  if (formatted.value) {
    try {
      // value may be hex string or decimal string
      formatted.value = BigInt(formatted.value);
    } catch (e) {
      // fallback: try Number then BigInt
      formatted.value = BigInt(formatted.value || '0');
    }
  }

  // Map legacy gas -> gasLimit
  if (formatted.gas) {
    try {
      formatted.gasLimit = BigInt(formatted.gas);
    } catch (e) {
      // ignore conversion error
      formatted.gasLimit = formatted.gas;
    }
    delete formatted.gas;
  }

  // Map EIP-1559 fields
  if (formatted.gasFeeCap) {
    try {
      formatted.maxFeePerGas = BigInt(formatted.gasFeeCap);
    } catch (e) {
      formatted.maxFeePerGas = formatted.gasFeeCap;
    }
    delete formatted.gasFeeCap;
  }
  if (formatted.gasTipCap) {
    try {
      formatted.maxPriorityFeePerGas = BigInt(formatted.gasTipCap);
    } catch (e) {
      formatted.maxPriorityFeePerGas = formatted.gasTipCap;
    }
    delete formatted.gasTipCap;
  }

  // Remove fields we want wallet to determine
  delete formatted.nonce;
  delete formatted.gasPrice;
  delete formatted.from;
  delete formatted.hash;

  // Attach account for viem wallet client
  if (accountAddress) formatted.account = accountAddress;

  return formatted;
};

// Hook for creating events
export const useCreateEvent = () => {
  const { address } = useAccount();
  const queryClient = useQueryClient();
  const { data: walletClient } = useWalletClient();
  const chainId = useChainId();
  const { switchChain } = useSwitchChain();

  return useMutation({
    mutationFn: async (eventData: {
      name: string;
      metadataURI: string;
      ticketPrice: string;
      maxTickets: number;
      startTime: number;
      endTime: number;
    }) => {
      console.log('[useCreateEvent] Mutation started');
      const traceId = Date.now().toString(36);
      console.debug('[useCreateEvent] start', { traceId, eventData: safeStringify(eventData) });
      if (!address) throw new Error('Wallet not connected');

      console.log('[useCreateEvent] Wallet connected, address:', address);

      // Check if on Base Sepolia testnet, switch if not
      console.log('[useCreateEvent] Current chainId:', chainId);
      if (chainId !== 84532) {
        console.log('[useCreateEvent] Switching to Base Sepolia testnet');
        try {
          await switchChain({ chainId: 84532 });
          // Wait a bit for the switch
          await new Promise(resolve => setTimeout(resolve, 2000));
          console.log('[useCreateEvent] Switched to Base Sepolia');
        } catch (error) {
          console.error('[useCreateEvent] Switch failed:', error);
          throw new Error('Failed to switch to Base Sepolia testnet. Please switch manually.');
        }
      }

      console.log('[useCreateEvent] On correct network, proceeding');

      // Check if organizer is verified, and verify automatically if not
      console.log('[useCreateEvent] Checking organizer verification');
      try {
        const isVerified = await readContract<boolean>('EventFactory', 'isVerifiedOrganizer', [address]);
        console.log('[useCreateEvent] Organizer verification status:', isVerified);

        if (!isVerified) {
          console.log('[useCreateEvent] Organizer not verified, verifying automatically...');
          const verifyTxHash = await writeContract(
            'EventFactory',
            'selfVerifyOrganizer',
            [address],
            {
              account: address,
              value: BigInt('2000000000000000'), // 0.002 ETH
              waitForConfirmation: true,
            }
          );
          console.log('[useCreateEvent] Automatic verification successful:', verifyTxHash);
        }
      } catch (error) {
        console.error('[useCreateEvent] Verification check/attempt failed:', error);
        // Continue with event creation - the contract will enforce verification
      }

      try {
        console.log('[useCreateEvent] Calling writeContract with fallback');
        const txHash = await writeContract(
          'EventFactory',
          'createEvent',
          [
            eventData.name,
            eventData.metadataURI,
            eventData.ticketPrice,
            eventData.maxTickets,
            eventData.startTime,
            eventData.endTime,
          ],
          {
            account: address,
            value: undefined, // No ETH value for event creation
            waitForConfirmation: false,
          }
        );

  console.log('[useCreateEvent] writeContract success, txHash:', txHash);
  try { addPendingTx(txHash as any); } catch (e) { /* ignore */ }

        // Return the transaction hash so callers can track status
        return { txHash };
      } catch (error) {
        console.error('Event creation failed:', {
          traceId,
          error: safeStringify(error),
        });
        throw new Error(handleTransactionError(error));
      }
    },
    onSuccess: (data) => {
      console.log('[useCreateEvent] Transaction confirmed, invalidating queries', { txHash: data.txHash });
      queryClient.invalidateQueries({ queryKey: ['events'] });
      if (address) {
        queryClient.invalidateQueries({ queryKey: ['events', 'organizer', address] });
      }
    },
    onError: (error) => {
      console.error('Event creation failed:', error);
    },
  });
};

// Hook for purchasing tickets
export const usePurchaseTicket = () => {
  const { address } = useAccount();
  const queryClient = useQueryClient();
  const { data: walletClient } = useWalletClient();

  return useMutation({
    mutationFn: async (purchaseData: {
      eventId: number;
      ticketContract: `0x${string}`;
      ticketPrice: bigint;
      quantity?: number;
      eventData?: {
        name: string;
        description: string;
        venue: string;
        startTime: number;
        endTime: number;
        imageUrl?: string;
      };
    }) => {
      const traceId = Date.now().toString(36);
      console.debug('[usePurchaseTicket] start', { traceId, purchaseData: safeStringify(purchaseData) });
      if (!address) throw new Error('Wallet not connected');

      try {
        // Calculate total cost for the quantity
        const quantity = purchaseData.quantity || 1;
        // Fix BigInt conversion - ensure both values are BigInt before multiplication
        const ticketPriceBigInt = typeof purchaseData.ticketPrice === 'bigint' 
          ? purchaseData.ticketPrice 
          : BigInt(purchaseData.ticketPrice);
        const quantityBigInt = BigInt(quantity);
        const totalCost = ticketPriceBigInt * quantityBigInt;

        // Use writeContract wrapper with automatic fallback
        const options: { account: `0x${string}`; value: bigint; waitForConfirmation: boolean } = { account: address, value: totalCost, waitForConfirmation: false };
  const txHash = await writeContract(purchaseData.ticketContract, 'purchaseTicket', [Number(quantity)], options);

  console.debug('[usePurchaseTicket] transaction sent', { traceId, txHash });
  try { addPendingTx(txHash as any); } catch (e) { /* ignore */ }

        return { txHash, purchaseData };
      } catch (error) {
        console.error('Ticket purchase failed:', { traceId, error: safeStringify(error) });
        throw new Error(handleTransactionError(error));
      }
    },
    onSuccess: async (data, variables) => {
      // Upload ticket metadata to IPFS after successful purchase
      try {
        if (variables.eventData) {
          const ticketMetadata: {
            name: string;
            description: string;
            eventId: number;
            eventName: string;
            ticketId: number;
            seatNumber?: number;
            tier: string;
            attributes: Array<{
              trait_type: string;
              value: string;
            }>;
            image?: string;
          } = {
            name: `${variables.eventData.name} - Ticket`,
            description: `NFT Ticket for ${variables.eventData.name}\n\n${variables.eventData.description}\n\nVenue: ${variables.eventData.venue}\nStart: ${new Date(variables.eventData.startTime * 1000).toLocaleString()}\nEnd: ${new Date(variables.eventData.endTime * 1000).toLocaleString()}`,
            eventId: variables.eventId,
            eventName: variables.eventData.name,
            ticketId: 0, // Will be set by contract after minting
            seatNumber: undefined, // Assigned by contract
            tier: 'General Admission',
            attributes: [
              { trait_type: 'Event', value: variables.eventData.name },
              { trait_type: 'Venue', value: variables.eventData.venue },
              { trait_type: 'Start Time', value: new Date(variables.eventData.startTime * 1000).toISOString() },
              { trait_type: 'End Time', value: new Date(variables.eventData.endTime * 1000).toISOString() },
              { trait_type: 'Ticket Type', value: 'NFT' },
              { trait_type: 'Transferable', value: 'Yes' },
            ],
          };

          if (variables.eventData.imageUrl) {
            ticketMetadata.image = variables.eventData.imageUrl;
          }

          const metadataResult = await uploadTicketMetadata(ticketMetadata);
          if (metadataResult.success) {
            console.log('Ticket metadata uploaded to IPFS:', metadataResult.url);
          } else {
            console.warn('Failed to upload ticket metadata:', metadataResult.error);
          }
        }
      } catch (error) {
        console.error('Error uploading ticket metadata:', error);
      }

      queryClient.invalidateQueries({ queryKey: ['event', variables.eventId] });
      queryClient.invalidateQueries({ queryKey: ['events'] });
      // Invalidate user tickets query to refresh the user's ticket list
      if (address) {
        queryClient.invalidateQueries({ queryKey: ['user-tickets', address] });
      }
    },
    onError: (error) => {
      console.error('Ticket purchase failed:', error);
    },
  });
};

// Hook for claiming POAP
export const useClaimPOAP = () => {
  const { address } = useAccount();
  const queryClient = useQueryClient();
  const { data: walletClient } = useWalletClient();

  return useMutation({
    mutationFn: async (claimData: {
      eventId: number;
      poapContract: string;
    }) => {
      const traceId = Date.now().toString(36);
      console.debug('[useClaimPOAP] start', { traceId, claimData: safeStringify(claimData) });
      if (!address) throw new Error('Wallet not connected');

      try {
        // For POAP claiming, we need to get a signature from the backend
        // since the contract requires signature verification
        const response = await fetch('/api/poap/claim', {
          method: 'POST',
          headers: { 'Content-Type': 'application/json' },
          body: JSON.stringify({
            eventId: claimData.eventId,
            attendeeAddress: address,
            nonce: 0 // For now, using 0 - in production should get from contract
          })
        });

        if (!response.ok) {
          const errorData = await response.json();
          throw new Error(errorData.error || 'Failed to get POAP claim transaction');
        }

        const unsignedTx = await response.json();

        console.debug('[useClaimPOAP] unsignedTx raw', { traceId, unsignedTx: safeStringify(unsignedTx) });

        const txData = unsignedTx?.tx || unsignedTx;
        const formatted = formatForWallet(txData, address);

        console.debug('[useClaimPOAP] formatted tx ready for wallet', { traceId, formatted: safeStringify(formatted) });

        if (!walletClient) throw new Error('No wallet client available');

        console.debug('[useClaimPOAP] calling walletClient.sendTransaction', { traceId, payload: safeStringify(formatted) });
  const txHash = await walletClient.sendTransaction(formatted as any);

  console.debug('[useClaimPOAP] wallet sendTransaction result', { traceId, txHash });
  try { addPendingTx(txHash as any); } catch (e) { /* ignore */ }

        return { txHash };
      } catch (error) {
        console.error('POAP claim failed:', { traceId, error: safeStringify(error) });
        throw new Error(handleTransactionError(error));
      }
    },
    onSuccess: () => {
      queryClient.invalidateQueries({ queryKey: ['user-poaps'] });
    },
    onError: (error) => {
      console.error('POAP claim failed:', error);
    },
  });
};

// Hook for claiming early bird rewards
export const useClaimEarlyBird = () => {
  const { address } = useAccount();
  const queryClient = useQueryClient();
  const { data: walletClient } = useWalletClient();

  return useMutation({
    mutationFn: async (claimData: {
      eventId: number;
      ticketContract: string;
    }) => {
      const traceId = Date.now().toString(36);
      console.debug('[useClaimEarlyBird] start', { traceId, claimData: safeStringify(claimData) });
      if (!address) throw new Error('Wallet not connected');

      try {
        const txHash = await writeContract(
          'IncentiveManager',
          'claimEarlyBird',
          [claimData.eventId, claimData.ticketContract],
          {
            account: address,
            value: undefined,
            waitForConfirmation: false,
          }
        );

        console.debug('[useClaimEarlyBird] transaction sent', { traceId, txHash });
        try { addPendingTx(txHash as any); } catch (e) { /* ignore */ }

        return { txHash };
      } catch (error) {
        console.error('Early bird claim failed:', { traceId, error: safeStringify(error) });
        throw new Error(handleTransactionError(error));
      }
    },
    onSuccess: (_, variables) => {
      queryClient.invalidateQueries({ queryKey: ['user-rewards'] });
      queryClient.invalidateQueries({ queryKey: ['early-bird-status', variables.eventId] });
    },
    onError: (error) => {
      console.error('Early bird claim failed:', error);
    },
  });
};

// Hook for generating referral codes
export const useGenerateReferralCode = () => {
  const { address } = useAccount();
  const queryClient = useQueryClient();
  const { data: walletClient } = useWalletClient();

  return useMutation({
    mutationFn: async (codeData: {
      code: string;
    }) => {
      const traceId = Date.now().toString(36);
      console.debug('[useGenerateReferralCode] start', { traceId, codeData: safeStringify(codeData) });
      if (!address) throw new Error('Wallet not connected');

      try {
        // Convert string to bytes32
        const codeBytes32 = '0x' + Buffer.from(codeData.code.padEnd(32, '\0')).toString('hex').slice(0, 64);

        const txHash = await writeContract(
          'IncentiveManager',
          'generateReferralCode',
          [codeBytes32],
          {
            account: address,
            value: undefined,
            waitForConfirmation: false,
          }
        );

        console.debug('[useGenerateReferralCode] transaction sent', { traceId, txHash });
        try { addPendingTx(txHash as any); } catch (e) { /* ignore */ }

        return { txHash, code: codeData.code };
      } catch (error) {
        console.error('Referral code generation failed:', { traceId, error: safeStringify(error) });
        throw new Error(handleTransactionError(error));
      }
    },
    onSuccess: (_, variables) => {
      queryClient.invalidateQueries({ queryKey: ['user-referral-codes'] });
    },
    onError: (error) => {
      console.error('Referral code generation failed:', error);
    },
  });
};

// Hook for claiming loyalty rewards
export const useClaimLoyaltyReward = () => {
  const { address } = useAccount();
  const queryClient = useQueryClient();
  const { data: walletClient } = useWalletClient();

  return useMutation({
    mutationFn: async (claimData: {
      threshold: number;
    }) => {
      const traceId = Date.now().toString(36);
      console.debug('[useClaimLoyaltyReward] start', { traceId, claimData: safeStringify(claimData) });
      if (!address) throw new Error('Wallet not connected');

      try {
        const txHash = await writeContract(
          'IncentiveManager',
          'claimLoyaltyReward',
          [claimData.threshold],
          {
            account: address,
            value: undefined,
            waitForConfirmation: false,
          }
        );

        console.debug('[useClaimLoyaltyReward] transaction sent', { traceId, txHash });
        try { addPendingTx(txHash as any); } catch (e) { /* ignore */ }

        return { txHash };
      } catch (error) {
        console.error('Loyalty reward claim failed:', { traceId, error: safeStringify(error) });
        throw new Error(handleTransactionError(error));
      }
    },
    onSuccess: () => {
      queryClient.invalidateQueries({ queryKey: ['user-rewards'] });
      queryClient.invalidateQueries({ queryKey: ['user-loyalty-points'] });
    },
    onError: (error) => {
      console.error('Loyalty reward claim failed:', error);
    },
  });
};

// Hook for checking organizer verification status
export const useOrganizerVerification = () => {
  const { address } = useAccount();
  const queryClient = useQueryClient();

  return useQuery({
    queryKey: ['organizer-verification', address],
    queryFn: async () => {
      if (!address) return { isVerified: false };

      try {
        const isVerified = await readContract<boolean>('EventFactory', 'isVerifiedOrganizer', [address]);
        return { isVerified };
      } catch (error) {
        console.error('Error checking organizer verification:', error);
        return { isVerified: false };
      }
    },
    enabled: !!address,
    staleTime: 5 * 60 * 1000, // 5 minutes
  });
};

// Hook for verifying an organizer (self-verification with payment)
export const useVerifyOrganizer = () => {
  const { address } = useAccount();
  const queryClient = useQueryClient();
  const { data: walletClient } = useWalletClient();
  const chainId = useChainId();

  return useMutation({
    mutationFn: async () => {
      if (!address) throw new Error('Wallet not connected');
      
      const traceId = Date.now().toString(36);
      console.debug('[useVerifyOrganizer] start', { traceId, address });

      try {
        // Check if wallet client is available (from wagmi)
        if (!walletClient) {
          console.warn('[useVerifyOrganizer] Wagmi wallet client not available, but proceeding with direct client');
        }

        // Check current chain using wagmi's chainId hook
        console.debug('[useVerifyOrganizer] current chain:', chainId);

        if (chainId !== 84532) {
          throw new Error('Please switch to Base Sepolia testnet before proceeding.');
        }

        // Check wallet balance using direct client
        const balance = await getBalance(address, 84532);
        const requiredAmount = BigInt('2000000000000000'); // 0.002 ETH
        console.debug('[useVerifyOrganizer] wallet balance:', balance.toString());
        console.debug('[useVerifyOrganizer] required amount:', requiredAmount.toString());

        if (balance < requiredAmount) {
          throw new Error(`Insufficient balance. You need at least 0.002 ETH, but only have ${Number(balance) / 1e18} ETH.`);
        }

        console.debug('[useVerifyOrganizer] calling writeContract');

        const txHash = await writeContract(
          'EventFactory',
          'selfVerifyOrganizer',
          [address],
          {
            account: address,
            value: requiredAmount,
            waitForConfirmation: true,
          }
        );

        console.debug('[useVerifyOrganizer] transaction sent', { traceId, txHash });
        try { addPendingTx(txHash as any); } catch (e) { /* ignore */ }

        return { txHash };
      } catch (error) {
        console.error('Organizer verification failed:', {
          traceId,
          error: safeStringify(error),
        });
        throw new Error(handleTransactionError(error));
      }
    },
    onSuccess: () => {
      // Invalidate verification status and related queries
      queryClient.invalidateQueries({ queryKey: ['organizer-verification'] });
      queryClient.invalidateQueries({ queryKey: ['events'] });
    },
    onError: (error) => {
      console.error('Organizer verification failed:', error);
    },
  });
};

// Hook for claiming incentives (generic wrapper for different incentive types)
export const useClaimIncentives = () => {
  const { address } = useAccount();
  const queryClient = useQueryClient();
  const { data: walletClient } = useWalletClient();

  return useMutation({
    mutationFn: async (claimData: {
      eventId?: number;
      incentiveType: 'early-bird' | 'loyalty' | 'referral';
      ticketContract?: string;
    }) => {
      const traceId = Date.now().toString(36);
      console.debug('[useClaimIncentives] start', { traceId, claimData: safeStringify(claimData) });
      if (!address) throw new Error('Wallet not connected');

      try {
        let contractName: keyof typeof CONTRACT_ADDRESSES;
        let method: string;
        let args: any[];

        switch (claimData.incentiveType) {
          case 'early-bird':
            if (!claimData.eventId || !claimData.ticketContract) {
              throw new Error('Event ID and ticket contract required for early bird claims');
            }
            contractName = 'IncentiveManager';
            method = 'claimEarlyBird';
            args = [claimData.eventId, claimData.ticketContract];
            break;

          case 'loyalty':
            contractName = 'IncentiveManager';
            method = 'claimLoyaltyReward';
            args = [10]; // Default threshold
            break;

          case 'referral':
            // Note: Referral claiming might need different implementation
            // For now, we'll assume it's handled via loyalty system
            contractName = 'IncentiveManager';
            method = 'claimLoyaltyReward';
            args = [10];
            break;

          default:
            throw new Error(`Unknown incentive type: ${claimData.incentiveType}`);
        }

        const txHash = await writeContract(
          contractName,
          method,
          args,
          {
            account: address,
            value: undefined,
            waitForConfirmation: false,
          }
        );

        console.debug('[useClaimIncentives] transaction sent', { traceId, txHash });
        try { addPendingTx(txHash as any); } catch (e) { /* ignore */ }

        return { txHash, claimData };
      } catch (error) {
        console.error('Incentive claim failed:', { traceId, error: safeStringify(error) });
        throw new Error(handleTransactionError(error));
      }
    },
    onSuccess: (_, variables) => {
      queryClient.invalidateQueries({ queryKey: ['user-rewards'] });
      queryClient.invalidateQueries({ queryKey: ['user-loyalty-points'] });
      queryClient.invalidateQueries({ queryKey: ['user-referral-rewards'] });

      if (variables.eventId) {
        queryClient.invalidateQueries({ queryKey: ['early-bird-status', variables.eventId] });
      }
    },
    onError: (error) => {
      console.error('Incentive claim failed:', error);
    },
  });
};

// Hook for fetching ETH price
export const useEthPrice = () => {
  return useQuery({
    queryKey: ['eth-price'],
    queryFn: async () => {
      try {
        const response = await fetch('/api/eth-price');
        if (!response.ok) {
          throw new Error('Failed to fetch ETH price');
        }
        return response.json();
      } catch (error) {
        console.warn('ETH price fetch failed, using fallback:', error);
        // Return fallback data if API fails
        return {
          ethPrice: 2500,
          ethAmountForOneDollar: 1 / 2500,
          lastUpdated: new Date().toISOString(),
          source: 'fallback'
        };
      }
    },
    staleTime: 5 * 60 * 1000, // 5 minutes
    refetchInterval: 5 * 60 * 1000, // Refetch every 5 minutes
    retry: 2, // Retry failed requests
    retryDelay: 1000, // Wait 1 second before retry
  });
=======
import { useMutation, useQuery, useQueryClient } from '@tanstack/react-query';
import { useAccount, useWalletClient, useChainId, useSwitchChain } from 'wagmi';
import { defaultChain } from '@echain/wallet';
import { CONTRACT_ADDRESSES } from '../../lib/contracts';
import { uploadTicketMetadata } from '../../lib/ipfs';
import { ethers } from 'ethers';
import { readContract, writeContract } from '../../lib/contract-wrapper';
import { addPendingTx } from './useChainWatcher';

// Safe stringify that handles BigInt and circular refs for logging
const safeStringify = (v: any) => {
  try {
    return JSON.parse(
      JSON.stringify(v, (_key, val) => (typeof val === 'bigint' ? val.toString() : val))
    );
  } catch (e) {
    return String(v);
  }
};

// Error handling utility
const handleTransactionError = (error: any): string => {
  // Handle CORS errors
  if (error?.message?.includes('Network Error') || error?.message?.includes('CORS')) {
    return 'Network error: Please check your internet connection and try again.';
  }

  // Handle transaction errors
  if (error?.response?.status === 403) {
    return 'Access denied: Please check your API key configuration.';
  }

  if (error?.response?.status === 401) {
    return 'Unauthorized: Please check your API authentication.';
  }

  if (error?.response?.data?.message) {
    return error.response.data.message;
  }

  if (error?.message) {
    return error.message;
  }

  return 'Transaction failed. Please try again.';
};

// Helper: convert transaction data to viem/wagmi-friendly format
const formatForWallet = (txData: any, accountAddress: string) => {
  if (!txData) throw new Error('Missing txData');
  // sdk returns the unsigned tx typically under txData.tx or txData
  const raw = txData.tx || txData;
  const formatted: any = { ...raw };

  // Convert value to BigInt if present and not zero
  if (formatted.value) {
    try {
      // value may be hex string or decimal string
      formatted.value = BigInt(formatted.value);
    } catch (e) {
      // fallback: try Number then BigInt
      formatted.value = BigInt(formatted.value || '0');
    }
  }

  // Map legacy gas -> gasLimit
  if (formatted.gas) {
    try {
      formatted.gasLimit = BigInt(formatted.gas);
    } catch (e) {
      // ignore conversion error
      formatted.gasLimit = formatted.gas;
    }
    delete formatted.gas;
  }

  // Map EIP-1559 fields
  if (formatted.gasFeeCap) {
    try {
      formatted.maxFeePerGas = BigInt(formatted.gasFeeCap);
    } catch (e) {
      formatted.maxFeePerGas = formatted.gasFeeCap;
    }
    delete formatted.gasFeeCap;
  }
  if (formatted.gasTipCap) {
    try {
      formatted.maxPriorityFeePerGas = BigInt(formatted.gasTipCap);
    } catch (e) {
      formatted.maxPriorityFeePerGas = formatted.gasTipCap;
    }
    delete formatted.gasTipCap;
  }

  // Remove fields we want wallet to determine
  delete formatted.nonce;
  delete formatted.gasPrice;
  delete formatted.from;
  delete formatted.hash;

  // Attach account for viem wallet client
  if (accountAddress) formatted.account = accountAddress;

  return formatted;
};

// Hook for creating events
export const useCreateEvent = () => {
  const { address } = useAccount();
  const queryClient = useQueryClient();
  const { data: walletClient } = useWalletClient();
  const chainId = useChainId();
  const { switchChain } = useSwitchChain();

  return useMutation({
    mutationFn: async (eventData: {
      name: string;
      metadataURI: string;
      ticketPrice: string;
      maxTickets: number;
      startTime: number;
      endTime: number;
    }) => {
      console.log('[useCreateEvent] Mutation started');
      const traceId = Date.now().toString(36);
      console.debug('[useCreateEvent] start', { traceId, eventData: safeStringify(eventData) });
      if (!address) throw new Error('Wallet not connected');

      console.log('[useCreateEvent] Wallet connected, address:', address);

      // Check if on Base Sepolia testnet, switch if not
      console.log('[useCreateEvent] Current chainId:', chainId);
      if (chainId !== 84532) {
        console.log('[useCreateEvent] Switching to Base Sepolia testnet');
        try {
          await switchChain({ chainId: 84532 });
          // Wait a bit for the switch
          await new Promise(resolve => setTimeout(resolve, 2000));
          console.log('[useCreateEvent] Switched to Base Sepolia');
        } catch (error) {
          console.error('[useCreateEvent] Switch failed:', error);
          throw new Error('Failed to switch to Base Sepolia testnet. Please switch manually.');
        }
      }

      console.log('[useCreateEvent] On correct network, proceeding');

      // Check if organizer is verified, and verify automatically if not
      console.log('[useCreateEvent] Checking organizer verification');
      try {
        const isVerified = await readContract<boolean>('EventFactory', 'isVerifiedOrganizer', [address]);
        console.log('[useCreateEvent] Organizer verification status:', isVerified);

        if (!isVerified) {
          console.log('[useCreateEvent] Organizer not verified, verifying automatically...');
          const verifyTxHash = await writeContract(
            'EventFactory',
            'selfVerifyOrganizer',
            [address],
            {
              account: address,
              value: BigInt('2000000000000000'), // 0.002 ETH
              waitForConfirmation: true,
            }
          );
          console.log('[useCreateEvent] Automatic verification successful:', verifyTxHash);
        }
      } catch (error) {
        console.error('[useCreateEvent] Verification check/attempt failed:', error);
        // Continue with event creation - the contract will enforce verification
      }

      try {
        console.log('[useCreateEvent] Calling writeContract with fallback');
        const txHash = await writeContract(
          'EventFactory',
          'createEvent',
          [
            eventData.name,
            eventData.metadataURI,
            eventData.ticketPrice,
            eventData.maxTickets,
            eventData.startTime,
            eventData.endTime,
          ],
          {
            account: address,
            value: undefined, // No ETH value for event creation
            waitForConfirmation: false,
          }
        );

  console.log('[useCreateEvent] writeContract success, txHash:', txHash);
  try { addPendingTx(txHash as any); } catch (e) { /* ignore */ }

        // Return the transaction hash so callers can track status
        return { txHash };
      } catch (error) {
        console.error('Event creation failed:', {
          traceId,
          error: safeStringify(error),
        });
        throw new Error(handleTransactionError(error));
      }
    },
    onSuccess: (data) => {
      console.log('[useCreateEvent] Transaction confirmed, invalidating queries', { txHash: data.txHash });
      queryClient.invalidateQueries({ queryKey: ['events'] });
      if (address) {
        queryClient.invalidateQueries({ queryKey: ['events', 'organizer', address] });
      }
    },
    onError: (error) => {
      console.error('Event creation failed:', error);
    },
  });
};

// Hook for purchasing tickets
export const usePurchaseTicket = () => {
  const { address } = useAccount();
  const queryClient = useQueryClient();
  const { data: walletClient } = useWalletClient();

  return useMutation({
    mutationFn: async (purchaseData: {
      eventId: number;
      ticketContract: `0x${string}`;
      ticketPrice: bigint;
      quantity?: number;
      eventData?: {
        name: string;
        description: string;
        venue: string;
        startTime: number;
        endTime: number;
        imageUrl?: string;
      };
    }) => {
      const traceId = Date.now().toString(36);
      console.debug('[usePurchaseTicket] start', { traceId, purchaseData: safeStringify(purchaseData) });
      if (!address) throw new Error('Wallet not connected');

      try {
        // Calculate total cost for the quantity
        const quantity = purchaseData.quantity || 1;
        // Fix BigInt conversion - ensure both values are BigInt before multiplication
        const ticketPriceBigInt = typeof purchaseData.ticketPrice === 'bigint' 
          ? purchaseData.ticketPrice 
          : BigInt(purchaseData.ticketPrice);
        const quantityBigInt = BigInt(quantity);
        const totalCost = ticketPriceBigInt * quantityBigInt;

        // Use writeContract wrapper with automatic fallback
        const options: { account: `0x${string}`; value: bigint; waitForConfirmation: boolean } = { account: address, value: totalCost, waitForConfirmation: false };
  const txHash = await writeContract(purchaseData.ticketContract, 'purchaseTicket', [Number(quantity)], options);

  console.debug('[usePurchaseTicket] transaction sent', { traceId, txHash });
  try { addPendingTx(txHash as any); } catch (e) { /* ignore */ }

        return { txHash, purchaseData };
      } catch (error) {
        console.error('Ticket purchase failed:', { traceId, error: safeStringify(error) });
        throw new Error(handleTransactionError(error));
      }
    },
    onSuccess: async (data, variables) => {
      // Upload ticket metadata to IPFS after successful purchase
      try {
        if (variables.eventData) {
          const ticketMetadata: {
            name: string;
            description: string;
            eventId: number;
            eventName: string;
            ticketId: number;
            seatNumber?: number;
            tier: string;
            attributes: Array<{
              trait_type: string;
              value: string;
            }>;
            image?: string;
          } = {
            name: `${variables.eventData.name} - Ticket`,
            description: `NFT Ticket for ${variables.eventData.name}\n\n${variables.eventData.description}\n\nVenue: ${variables.eventData.venue}\nStart: ${new Date(variables.eventData.startTime * 1000).toLocaleString()}\nEnd: ${new Date(variables.eventData.endTime * 1000).toLocaleString()}`,
            eventId: variables.eventId,
            eventName: variables.eventData.name,
            ticketId: 0, // Will be set by contract after minting
            seatNumber: undefined, // Assigned by contract
            tier: 'General Admission',
            attributes: [
              { trait_type: 'Event', value: variables.eventData.name },
              { trait_type: 'Venue', value: variables.eventData.venue },
              { trait_type: 'Start Time', value: new Date(variables.eventData.startTime * 1000).toISOString() },
              { trait_type: 'End Time', value: new Date(variables.eventData.endTime * 1000).toISOString() },
              { trait_type: 'Ticket Type', value: 'NFT' },
              { trait_type: 'Transferable', value: 'Yes' },
            ],
          };

          if (variables.eventData.imageUrl) {
            ticketMetadata.image = variables.eventData.imageUrl;
          }

          const metadataResult = await uploadTicketMetadata(ticketMetadata);
          if (metadataResult.success) {
            console.log('Ticket metadata uploaded to IPFS:', metadataResult.url);
          } else {
            console.warn('Failed to upload ticket metadata:', metadataResult.error);
          }
        }
      } catch (error) {
        console.error('Error uploading ticket metadata:', error);
      }

      queryClient.invalidateQueries({ queryKey: ['event', variables.eventId] });
      queryClient.invalidateQueries({ queryKey: ['events'] });
      // Invalidate user tickets query to refresh the user's ticket list
      if (address) {
        queryClient.invalidateQueries({ queryKey: ['user-tickets', address] });
      }
    },
    onError: (error) => {
      console.error('Ticket purchase failed:', error);
    },
  });
};

// Hook for claiming POAP
export const useClaimPOAP = () => {
  const { address } = useAccount();
  const queryClient = useQueryClient();
  const { data: walletClient } = useWalletClient();

  return useMutation({
    mutationFn: async (claimData: {
      eventId: number;
      poapContract: string;
    }) => {
      const traceId = Date.now().toString(36);
      console.debug('[useClaimPOAP] start', { traceId, claimData: safeStringify(claimData) });
      if (!address) throw new Error('Wallet not connected');

      try {
        // For POAP claiming, we need to get a signature from the backend
        // since the contract requires signature verification
        const response = await fetch('/api/poap/claim', {
          method: 'POST',
          headers: { 'Content-Type': 'application/json' },
          body: JSON.stringify({
            eventId: claimData.eventId,
            attendeeAddress: address,
            nonce: 0 // For now, using 0 - in production should get from contract
          })
        });

        if (!response.ok) {
          const errorData = await response.json();
          throw new Error(errorData.error || 'Failed to get POAP claim transaction');
        }

        const unsignedTx = await response.json();

        console.debug('[useClaimPOAP] unsignedTx raw', { traceId, unsignedTx: safeStringify(unsignedTx) });

        const txData = unsignedTx?.tx || unsignedTx;
        const formatted = formatForWallet(txData, address);

        console.debug('[useClaimPOAP] formatted tx ready for wallet', { traceId, formatted: safeStringify(formatted) });

        if (!walletClient) throw new Error('No wallet client available');

        console.debug('[useClaimPOAP] calling walletClient.sendTransaction', { traceId, payload: safeStringify(formatted) });
  const txHash = await walletClient.sendTransaction(formatted as any);

  console.debug('[useClaimPOAP] wallet sendTransaction result', { traceId, txHash });
  try { addPendingTx(txHash as any); } catch (e) { /* ignore */ }

        return { txHash };
      } catch (error) {
        console.error('POAP claim failed:', { traceId, error: safeStringify(error) });
        throw new Error(handleTransactionError(error));
      }
    },
    onSuccess: () => {
      queryClient.invalidateQueries({ queryKey: ['user-poaps'] });
    },
    onError: (error) => {
      console.error('POAP claim failed:', error);
    },
  });
};

// Hook for claiming early bird rewards
export const useClaimEarlyBird = () => {
  const { address } = useAccount();
  const queryClient = useQueryClient();
  const { data: walletClient } = useWalletClient();

  return useMutation({
    mutationFn: async (claimData: {
      eventId: number;
      ticketContract: string;
    }) => {
      const traceId = Date.now().toString(36);
      console.debug('[useClaimEarlyBird] start', { traceId, claimData: safeStringify(claimData) });
      if (!address) throw new Error('Wallet not connected');

      try {
        const txHash = await writeContract(
          'IncentiveManager',
          'claimEarlyBird',
          [claimData.eventId, claimData.ticketContract],
          {
            account: address,
            value: undefined,
            waitForConfirmation: false,
          }
        );

        console.debug('[useClaimEarlyBird] transaction sent', { traceId, txHash });
        try { addPendingTx(txHash as any); } catch (e) { /* ignore */ }

        return { txHash };
      } catch (error) {
        console.error('Early bird claim failed:', { traceId, error: safeStringify(error) });
        throw new Error(handleTransactionError(error));
      }
    },
    onSuccess: (_, variables) => {
      queryClient.invalidateQueries({ queryKey: ['user-rewards'] });
      queryClient.invalidateQueries({ queryKey: ['early-bird-status', variables.eventId] });
    },
    onError: (error) => {
      console.error('Early bird claim failed:', error);
    },
  });
};

// Hook for generating referral codes
export const useGenerateReferralCode = () => {
  const { address } = useAccount();
  const queryClient = useQueryClient();
  const { data: walletClient } = useWalletClient();

  return useMutation({
    mutationFn: async (codeData: {
      code: string;
    }) => {
      const traceId = Date.now().toString(36);
      console.debug('[useGenerateReferralCode] start', { traceId, codeData: safeStringify(codeData) });
      if (!address) throw new Error('Wallet not connected');

      try {
        // Convert string to bytes32
        const codeBytes32 = '0x' + Buffer.from(codeData.code.padEnd(32, '\0')).toString('hex').slice(0, 64);

        const txHash = await writeContract(
          'IncentiveManager',
          'generateReferralCode',
          [codeBytes32],
          {
            account: address,
            value: undefined,
            waitForConfirmation: false,
          }
        );

        console.debug('[useGenerateReferralCode] transaction sent', { traceId, txHash });
        try { addPendingTx(txHash as any); } catch (e) { /* ignore */ }

        return { txHash, code: codeData.code };
      } catch (error) {
        console.error('Referral code generation failed:', { traceId, error: safeStringify(error) });
        throw new Error(handleTransactionError(error));
      }
    },
    onSuccess: (_, variables) => {
      queryClient.invalidateQueries({ queryKey: ['user-referral-codes'] });
    },
    onError: (error) => {
      console.error('Referral code generation failed:', error);
    },
  });
};

// Hook for claiming loyalty rewards
export const useClaimLoyaltyReward = () => {
  const { address } = useAccount();
  const queryClient = useQueryClient();
  const { data: walletClient } = useWalletClient();

  return useMutation({
    mutationFn: async (claimData: {
      threshold: number;
    }) => {
      const traceId = Date.now().toString(36);
      console.debug('[useClaimLoyaltyReward] start', { traceId, claimData: safeStringify(claimData) });
      if (!address) throw new Error('Wallet not connected');

      try {
        const txHash = await writeContract(
          'IncentiveManager',
          'claimLoyaltyReward',
          [claimData.threshold],
          {
            account: address,
            value: undefined,
            waitForConfirmation: false,
          }
        );

        console.debug('[useClaimLoyaltyReward] transaction sent', { traceId, txHash });
        try { addPendingTx(txHash as any); } catch (e) { /* ignore */ }

        return { txHash };
      } catch (error) {
        console.error('Loyalty reward claim failed:', { traceId, error: safeStringify(error) });
        throw new Error(handleTransactionError(error));
      }
    },
    onSuccess: () => {
      queryClient.invalidateQueries({ queryKey: ['user-rewards'] });
      queryClient.invalidateQueries({ queryKey: ['user-loyalty-points'] });
    },
    onError: (error) => {
      console.error('Loyalty reward claim failed:', error);
    },
  });
};

// Hook for checking organizer verification status
export const useOrganizerVerification = () => {
  const { address } = useAccount();
  const queryClient = useQueryClient();

  return useQuery({
    queryKey: ['organizer-verification', address],
    queryFn: async () => {
      if (!address) return { isVerified: false };

      try {
        const isVerified = await readContract<boolean>('EventFactory', 'isVerifiedOrganizer', [address]);
        return { isVerified };
      } catch (error) {
        console.error('Error checking organizer verification:', error);
        return { isVerified: false };
      }
    },
    enabled: !!address,
    staleTime: 5 * 60 * 1000, // 5 minutes
  });
};

// Hook for verifying an organizer (self-verification with payment)
export const useVerifyOrganizer = () => {
  const { address } = useAccount();
  const queryClient = useQueryClient();
  const { data: walletClient } = useWalletClient();

  return useMutation({
    mutationFn: async () => {
      if (!address) throw new Error('Wallet not connected');
      
      const traceId = Date.now().toString(36);
      console.debug('[useVerifyOrganizer] start', { traceId, address });

      try {
        const txHash = await writeContract(
          'EventFactory',
          'selfVerifyOrganizer',
          [address],
          {
            account: address,
            value: BigInt('2000000000000000'), // 0.002 ETH
            waitForConfirmation: true,
          }
        );

        console.debug('[useVerifyOrganizer] transaction sent', { traceId, txHash });
        try { addPendingTx(txHash as any); } catch (e) { /* ignore */ }

        return { txHash };
      } catch (error) {
        console.error('Organizer verification failed:', {
          traceId,
          error: safeStringify(error),
        });
        throw new Error(handleTransactionError(error));
      }
    },
    onSuccess: () => {
      // Invalidate verification status and related queries
      queryClient.invalidateQueries({ queryKey: ['organizer-verification'] });
      queryClient.invalidateQueries({ queryKey: ['events'] });
    },
    onError: (error) => {
      console.error('Organizer verification failed:', error);
    },
  });
};

// Hook for claiming incentives (generic wrapper for different incentive types)
export const useClaimIncentives = () => {
  const { address } = useAccount();
  const queryClient = useQueryClient();
  const { data: walletClient } = useWalletClient();

  return useMutation({
    mutationFn: async (claimData: {
      eventId?: number;
      incentiveType: 'early-bird' | 'loyalty' | 'referral';
      ticketContract?: string;
    }) => {
      const traceId = Date.now().toString(36);
      console.debug('[useClaimIncentives] start', { traceId, claimData: safeStringify(claimData) });
      if (!address) throw new Error('Wallet not connected');

      try {
        let contractName: keyof typeof CONTRACT_ADDRESSES;
        let method: string;
        let args: any[];

        switch (claimData.incentiveType) {
          case 'early-bird':
            if (!claimData.eventId || !claimData.ticketContract) {
              throw new Error('Event ID and ticket contract required for early bird claims');
            }
            contractName = 'IncentiveManager';
            method = 'claimEarlyBird';
            args = [claimData.eventId, claimData.ticketContract];
            break;

          case 'loyalty':
            contractName = 'IncentiveManager';
            method = 'claimLoyaltyReward';
            args = [10]; // Default threshold
            break;

          case 'referral':
            // Note: Referral claiming might need different implementation
            // For now, we'll assume it's handled via loyalty system
            contractName = 'IncentiveManager';
            method = 'claimLoyaltyReward';
            args = [10];
            break;

          default:
            throw new Error(`Unknown incentive type: ${claimData.incentiveType}`);
        }

        const txHash = await writeContract(
          contractName,
          method,
          args,
          {
            account: address,
            value: undefined,
            waitForConfirmation: false,
          }
        );

        console.debug('[useClaimIncentives] transaction sent', { traceId, txHash });
        try { addPendingTx(txHash as any); } catch (e) { /* ignore */ }

        return { txHash, claimData };
      } catch (error) {
        console.error('Incentive claim failed:', { traceId, error: safeStringify(error) });
        throw new Error(handleTransactionError(error));
      }
    },
    onSuccess: (_, variables) => {
      queryClient.invalidateQueries({ queryKey: ['user-rewards'] });
      queryClient.invalidateQueries({ queryKey: ['user-loyalty-points'] });
      queryClient.invalidateQueries({ queryKey: ['user-referral-rewards'] });

      if (variables.eventId) {
        queryClient.invalidateQueries({ queryKey: ['early-bird-status', variables.eventId] });
      }
    },
    onError: (error) => {
      console.error('Incentive claim failed:', error);
    },
  });
};

// Hook for fetching ETH price
export const useEthPrice = () => {
  return useQuery({
    queryKey: ['eth-price'],
    queryFn: async () => {
      try {
        const response = await fetch('/api/eth-price');
        if (!response.ok) {
          throw new Error('Failed to fetch ETH price');
        }
        return response.json();
      } catch (error) {
        console.warn('ETH price fetch failed, using fallback:', error);
        // Return fallback data if API fails
        return {
          ethPrice: 2500,
          ethAmountForOneDollar: 1 / 2500,
          lastUpdated: new Date().toISOString(),
          source: 'fallback'
        };
      }
    },
    staleTime: 5 * 60 * 1000, // 5 minutes
    refetchInterval: 5 * 60 * 1000, // Refetch every 5 minutes
    retry: 2, // Retry failed requests
    retryDelay: 1000, // Wait 1 second before retry
  });
>>>>>>> 63b7c485
};<|MERGE_RESOLUTION|>--- conflicted
+++ resolved
@@ -1,11 +1,10 @@
-<<<<<<< HEAD
 import { useMutation, useQuery, useQueryClient } from '@tanstack/react-query';
 import { useAccount, useWalletClient, useChainId, useSwitchChain } from 'wagmi';
-import { defaultChain } from '../../lib/wagmi';
+import { defaultChain } from '@echain/wallet';
 import { CONTRACT_ADDRESSES } from '../../lib/contracts';
 import { uploadTicketMetadata } from '../../lib/ipfs';
 import { ethers } from 'ethers';
-import { readContract, writeContract, getBalance } from '../../lib/contract-wrapper';
+import { readContract, writeContract } from '../../lib/contract-wrapper';
 import { addPendingTx } from './useChainWatcher';
 
 // Safe stringify that handles BigInt and circular refs for logging
@@ -559,7 +558,6 @@
   const { address } = useAccount();
   const queryClient = useQueryClient();
   const { data: walletClient } = useWalletClient();
-  const chainId = useChainId();
 
   return useMutation({
     mutationFn: async () => {
@@ -569,37 +567,13 @@
       console.debug('[useVerifyOrganizer] start', { traceId, address });
 
       try {
-        // Check if wallet client is available (from wagmi)
-        if (!walletClient) {
-          console.warn('[useVerifyOrganizer] Wagmi wallet client not available, but proceeding with direct client');
-        }
-
-        // Check current chain using wagmi's chainId hook
-        console.debug('[useVerifyOrganizer] current chain:', chainId);
-
-        if (chainId !== 84532) {
-          throw new Error('Please switch to Base Sepolia testnet before proceeding.');
-        }
-
-        // Check wallet balance using direct client
-        const balance = await getBalance(address, 84532);
-        const requiredAmount = BigInt('2000000000000000'); // 0.002 ETH
-        console.debug('[useVerifyOrganizer] wallet balance:', balance.toString());
-        console.debug('[useVerifyOrganizer] required amount:', requiredAmount.toString());
-
-        if (balance < requiredAmount) {
-          throw new Error(`Insufficient balance. You need at least 0.002 ETH, but only have ${Number(balance) / 1e18} ETH.`);
-        }
-
-        console.debug('[useVerifyOrganizer] calling writeContract');
-
         const txHash = await writeContract(
           'EventFactory',
           'selfVerifyOrganizer',
           [address],
           {
             account: address,
-            value: requiredAmount,
+            value: BigInt('2000000000000000'), // 0.002 ETH
             waitForConfirmation: true,
           }
         );
@@ -738,720 +712,4 @@
     retry: 2, // Retry failed requests
     retryDelay: 1000, // Wait 1 second before retry
   });
-=======
-import { useMutation, useQuery, useQueryClient } from '@tanstack/react-query';
-import { useAccount, useWalletClient, useChainId, useSwitchChain } from 'wagmi';
-import { defaultChain } from '@echain/wallet';
-import { CONTRACT_ADDRESSES } from '../../lib/contracts';
-import { uploadTicketMetadata } from '../../lib/ipfs';
-import { ethers } from 'ethers';
-import { readContract, writeContract } from '../../lib/contract-wrapper';
-import { addPendingTx } from './useChainWatcher';
-
-// Safe stringify that handles BigInt and circular refs for logging
-const safeStringify = (v: any) => {
-  try {
-    return JSON.parse(
-      JSON.stringify(v, (_key, val) => (typeof val === 'bigint' ? val.toString() : val))
-    );
-  } catch (e) {
-    return String(v);
-  }
-};
-
-// Error handling utility
-const handleTransactionError = (error: any): string => {
-  // Handle CORS errors
-  if (error?.message?.includes('Network Error') || error?.message?.includes('CORS')) {
-    return 'Network error: Please check your internet connection and try again.';
-  }
-
-  // Handle transaction errors
-  if (error?.response?.status === 403) {
-    return 'Access denied: Please check your API key configuration.';
-  }
-
-  if (error?.response?.status === 401) {
-    return 'Unauthorized: Please check your API authentication.';
-  }
-
-  if (error?.response?.data?.message) {
-    return error.response.data.message;
-  }
-
-  if (error?.message) {
-    return error.message;
-  }
-
-  return 'Transaction failed. Please try again.';
-};
-
-// Helper: convert transaction data to viem/wagmi-friendly format
-const formatForWallet = (txData: any, accountAddress: string) => {
-  if (!txData) throw new Error('Missing txData');
-  // sdk returns the unsigned tx typically under txData.tx or txData
-  const raw = txData.tx || txData;
-  const formatted: any = { ...raw };
-
-  // Convert value to BigInt if present and not zero
-  if (formatted.value) {
-    try {
-      // value may be hex string or decimal string
-      formatted.value = BigInt(formatted.value);
-    } catch (e) {
-      // fallback: try Number then BigInt
-      formatted.value = BigInt(formatted.value || '0');
-    }
-  }
-
-  // Map legacy gas -> gasLimit
-  if (formatted.gas) {
-    try {
-      formatted.gasLimit = BigInt(formatted.gas);
-    } catch (e) {
-      // ignore conversion error
-      formatted.gasLimit = formatted.gas;
-    }
-    delete formatted.gas;
-  }
-
-  // Map EIP-1559 fields
-  if (formatted.gasFeeCap) {
-    try {
-      formatted.maxFeePerGas = BigInt(formatted.gasFeeCap);
-    } catch (e) {
-      formatted.maxFeePerGas = formatted.gasFeeCap;
-    }
-    delete formatted.gasFeeCap;
-  }
-  if (formatted.gasTipCap) {
-    try {
-      formatted.maxPriorityFeePerGas = BigInt(formatted.gasTipCap);
-    } catch (e) {
-      formatted.maxPriorityFeePerGas = formatted.gasTipCap;
-    }
-    delete formatted.gasTipCap;
-  }
-
-  // Remove fields we want wallet to determine
-  delete formatted.nonce;
-  delete formatted.gasPrice;
-  delete formatted.from;
-  delete formatted.hash;
-
-  // Attach account for viem wallet client
-  if (accountAddress) formatted.account = accountAddress;
-
-  return formatted;
-};
-
-// Hook for creating events
-export const useCreateEvent = () => {
-  const { address } = useAccount();
-  const queryClient = useQueryClient();
-  const { data: walletClient } = useWalletClient();
-  const chainId = useChainId();
-  const { switchChain } = useSwitchChain();
-
-  return useMutation({
-    mutationFn: async (eventData: {
-      name: string;
-      metadataURI: string;
-      ticketPrice: string;
-      maxTickets: number;
-      startTime: number;
-      endTime: number;
-    }) => {
-      console.log('[useCreateEvent] Mutation started');
-      const traceId = Date.now().toString(36);
-      console.debug('[useCreateEvent] start', { traceId, eventData: safeStringify(eventData) });
-      if (!address) throw new Error('Wallet not connected');
-
-      console.log('[useCreateEvent] Wallet connected, address:', address);
-
-      // Check if on Base Sepolia testnet, switch if not
-      console.log('[useCreateEvent] Current chainId:', chainId);
-      if (chainId !== 84532) {
-        console.log('[useCreateEvent] Switching to Base Sepolia testnet');
-        try {
-          await switchChain({ chainId: 84532 });
-          // Wait a bit for the switch
-          await new Promise(resolve => setTimeout(resolve, 2000));
-          console.log('[useCreateEvent] Switched to Base Sepolia');
-        } catch (error) {
-          console.error('[useCreateEvent] Switch failed:', error);
-          throw new Error('Failed to switch to Base Sepolia testnet. Please switch manually.');
-        }
-      }
-
-      console.log('[useCreateEvent] On correct network, proceeding');
-
-      // Check if organizer is verified, and verify automatically if not
-      console.log('[useCreateEvent] Checking organizer verification');
-      try {
-        const isVerified = await readContract<boolean>('EventFactory', 'isVerifiedOrganizer', [address]);
-        console.log('[useCreateEvent] Organizer verification status:', isVerified);
-
-        if (!isVerified) {
-          console.log('[useCreateEvent] Organizer not verified, verifying automatically...');
-          const verifyTxHash = await writeContract(
-            'EventFactory',
-            'selfVerifyOrganizer',
-            [address],
-            {
-              account: address,
-              value: BigInt('2000000000000000'), // 0.002 ETH
-              waitForConfirmation: true,
-            }
-          );
-          console.log('[useCreateEvent] Automatic verification successful:', verifyTxHash);
-        }
-      } catch (error) {
-        console.error('[useCreateEvent] Verification check/attempt failed:', error);
-        // Continue with event creation - the contract will enforce verification
-      }
-
-      try {
-        console.log('[useCreateEvent] Calling writeContract with fallback');
-        const txHash = await writeContract(
-          'EventFactory',
-          'createEvent',
-          [
-            eventData.name,
-            eventData.metadataURI,
-            eventData.ticketPrice,
-            eventData.maxTickets,
-            eventData.startTime,
-            eventData.endTime,
-          ],
-          {
-            account: address,
-            value: undefined, // No ETH value for event creation
-            waitForConfirmation: false,
-          }
-        );
-
-  console.log('[useCreateEvent] writeContract success, txHash:', txHash);
-  try { addPendingTx(txHash as any); } catch (e) { /* ignore */ }
-
-        // Return the transaction hash so callers can track status
-        return { txHash };
-      } catch (error) {
-        console.error('Event creation failed:', {
-          traceId,
-          error: safeStringify(error),
-        });
-        throw new Error(handleTransactionError(error));
-      }
-    },
-    onSuccess: (data) => {
-      console.log('[useCreateEvent] Transaction confirmed, invalidating queries', { txHash: data.txHash });
-      queryClient.invalidateQueries({ queryKey: ['events'] });
-      if (address) {
-        queryClient.invalidateQueries({ queryKey: ['events', 'organizer', address] });
-      }
-    },
-    onError: (error) => {
-      console.error('Event creation failed:', error);
-    },
-  });
-};
-
-// Hook for purchasing tickets
-export const usePurchaseTicket = () => {
-  const { address } = useAccount();
-  const queryClient = useQueryClient();
-  const { data: walletClient } = useWalletClient();
-
-  return useMutation({
-    mutationFn: async (purchaseData: {
-      eventId: number;
-      ticketContract: `0x${string}`;
-      ticketPrice: bigint;
-      quantity?: number;
-      eventData?: {
-        name: string;
-        description: string;
-        venue: string;
-        startTime: number;
-        endTime: number;
-        imageUrl?: string;
-      };
-    }) => {
-      const traceId = Date.now().toString(36);
-      console.debug('[usePurchaseTicket] start', { traceId, purchaseData: safeStringify(purchaseData) });
-      if (!address) throw new Error('Wallet not connected');
-
-      try {
-        // Calculate total cost for the quantity
-        const quantity = purchaseData.quantity || 1;
-        // Fix BigInt conversion - ensure both values are BigInt before multiplication
-        const ticketPriceBigInt = typeof purchaseData.ticketPrice === 'bigint' 
-          ? purchaseData.ticketPrice 
-          : BigInt(purchaseData.ticketPrice);
-        const quantityBigInt = BigInt(quantity);
-        const totalCost = ticketPriceBigInt * quantityBigInt;
-
-        // Use writeContract wrapper with automatic fallback
-        const options: { account: `0x${string}`; value: bigint; waitForConfirmation: boolean } = { account: address, value: totalCost, waitForConfirmation: false };
-  const txHash = await writeContract(purchaseData.ticketContract, 'purchaseTicket', [Number(quantity)], options);
-
-  console.debug('[usePurchaseTicket] transaction sent', { traceId, txHash });
-  try { addPendingTx(txHash as any); } catch (e) { /* ignore */ }
-
-        return { txHash, purchaseData };
-      } catch (error) {
-        console.error('Ticket purchase failed:', { traceId, error: safeStringify(error) });
-        throw new Error(handleTransactionError(error));
-      }
-    },
-    onSuccess: async (data, variables) => {
-      // Upload ticket metadata to IPFS after successful purchase
-      try {
-        if (variables.eventData) {
-          const ticketMetadata: {
-            name: string;
-            description: string;
-            eventId: number;
-            eventName: string;
-            ticketId: number;
-            seatNumber?: number;
-            tier: string;
-            attributes: Array<{
-              trait_type: string;
-              value: string;
-            }>;
-            image?: string;
-          } = {
-            name: `${variables.eventData.name} - Ticket`,
-            description: `NFT Ticket for ${variables.eventData.name}\n\n${variables.eventData.description}\n\nVenue: ${variables.eventData.venue}\nStart: ${new Date(variables.eventData.startTime * 1000).toLocaleString()}\nEnd: ${new Date(variables.eventData.endTime * 1000).toLocaleString()}`,
-            eventId: variables.eventId,
-            eventName: variables.eventData.name,
-            ticketId: 0, // Will be set by contract after minting
-            seatNumber: undefined, // Assigned by contract
-            tier: 'General Admission',
-            attributes: [
-              { trait_type: 'Event', value: variables.eventData.name },
-              { trait_type: 'Venue', value: variables.eventData.venue },
-              { trait_type: 'Start Time', value: new Date(variables.eventData.startTime * 1000).toISOString() },
-              { trait_type: 'End Time', value: new Date(variables.eventData.endTime * 1000).toISOString() },
-              { trait_type: 'Ticket Type', value: 'NFT' },
-              { trait_type: 'Transferable', value: 'Yes' },
-            ],
-          };
-
-          if (variables.eventData.imageUrl) {
-            ticketMetadata.image = variables.eventData.imageUrl;
-          }
-
-          const metadataResult = await uploadTicketMetadata(ticketMetadata);
-          if (metadataResult.success) {
-            console.log('Ticket metadata uploaded to IPFS:', metadataResult.url);
-          } else {
-            console.warn('Failed to upload ticket metadata:', metadataResult.error);
-          }
-        }
-      } catch (error) {
-        console.error('Error uploading ticket metadata:', error);
-      }
-
-      queryClient.invalidateQueries({ queryKey: ['event', variables.eventId] });
-      queryClient.invalidateQueries({ queryKey: ['events'] });
-      // Invalidate user tickets query to refresh the user's ticket list
-      if (address) {
-        queryClient.invalidateQueries({ queryKey: ['user-tickets', address] });
-      }
-    },
-    onError: (error) => {
-      console.error('Ticket purchase failed:', error);
-    },
-  });
-};
-
-// Hook for claiming POAP
-export const useClaimPOAP = () => {
-  const { address } = useAccount();
-  const queryClient = useQueryClient();
-  const { data: walletClient } = useWalletClient();
-
-  return useMutation({
-    mutationFn: async (claimData: {
-      eventId: number;
-      poapContract: string;
-    }) => {
-      const traceId = Date.now().toString(36);
-      console.debug('[useClaimPOAP] start', { traceId, claimData: safeStringify(claimData) });
-      if (!address) throw new Error('Wallet not connected');
-
-      try {
-        // For POAP claiming, we need to get a signature from the backend
-        // since the contract requires signature verification
-        const response = await fetch('/api/poap/claim', {
-          method: 'POST',
-          headers: { 'Content-Type': 'application/json' },
-          body: JSON.stringify({
-            eventId: claimData.eventId,
-            attendeeAddress: address,
-            nonce: 0 // For now, using 0 - in production should get from contract
-          })
-        });
-
-        if (!response.ok) {
-          const errorData = await response.json();
-          throw new Error(errorData.error || 'Failed to get POAP claim transaction');
-        }
-
-        const unsignedTx = await response.json();
-
-        console.debug('[useClaimPOAP] unsignedTx raw', { traceId, unsignedTx: safeStringify(unsignedTx) });
-
-        const txData = unsignedTx?.tx || unsignedTx;
-        const formatted = formatForWallet(txData, address);
-
-        console.debug('[useClaimPOAP] formatted tx ready for wallet', { traceId, formatted: safeStringify(formatted) });
-
-        if (!walletClient) throw new Error('No wallet client available');
-
-        console.debug('[useClaimPOAP] calling walletClient.sendTransaction', { traceId, payload: safeStringify(formatted) });
-  const txHash = await walletClient.sendTransaction(formatted as any);
-
-  console.debug('[useClaimPOAP] wallet sendTransaction result', { traceId, txHash });
-  try { addPendingTx(txHash as any); } catch (e) { /* ignore */ }
-
-        return { txHash };
-      } catch (error) {
-        console.error('POAP claim failed:', { traceId, error: safeStringify(error) });
-        throw new Error(handleTransactionError(error));
-      }
-    },
-    onSuccess: () => {
-      queryClient.invalidateQueries({ queryKey: ['user-poaps'] });
-    },
-    onError: (error) => {
-      console.error('POAP claim failed:', error);
-    },
-  });
-};
-
-// Hook for claiming early bird rewards
-export const useClaimEarlyBird = () => {
-  const { address } = useAccount();
-  const queryClient = useQueryClient();
-  const { data: walletClient } = useWalletClient();
-
-  return useMutation({
-    mutationFn: async (claimData: {
-      eventId: number;
-      ticketContract: string;
-    }) => {
-      const traceId = Date.now().toString(36);
-      console.debug('[useClaimEarlyBird] start', { traceId, claimData: safeStringify(claimData) });
-      if (!address) throw new Error('Wallet not connected');
-
-      try {
-        const txHash = await writeContract(
-          'IncentiveManager',
-          'claimEarlyBird',
-          [claimData.eventId, claimData.ticketContract],
-          {
-            account: address,
-            value: undefined,
-            waitForConfirmation: false,
-          }
-        );
-
-        console.debug('[useClaimEarlyBird] transaction sent', { traceId, txHash });
-        try { addPendingTx(txHash as any); } catch (e) { /* ignore */ }
-
-        return { txHash };
-      } catch (error) {
-        console.error('Early bird claim failed:', { traceId, error: safeStringify(error) });
-        throw new Error(handleTransactionError(error));
-      }
-    },
-    onSuccess: (_, variables) => {
-      queryClient.invalidateQueries({ queryKey: ['user-rewards'] });
-      queryClient.invalidateQueries({ queryKey: ['early-bird-status', variables.eventId] });
-    },
-    onError: (error) => {
-      console.error('Early bird claim failed:', error);
-    },
-  });
-};
-
-// Hook for generating referral codes
-export const useGenerateReferralCode = () => {
-  const { address } = useAccount();
-  const queryClient = useQueryClient();
-  const { data: walletClient } = useWalletClient();
-
-  return useMutation({
-    mutationFn: async (codeData: {
-      code: string;
-    }) => {
-      const traceId = Date.now().toString(36);
-      console.debug('[useGenerateReferralCode] start', { traceId, codeData: safeStringify(codeData) });
-      if (!address) throw new Error('Wallet not connected');
-
-      try {
-        // Convert string to bytes32
-        const codeBytes32 = '0x' + Buffer.from(codeData.code.padEnd(32, '\0')).toString('hex').slice(0, 64);
-
-        const txHash = await writeContract(
-          'IncentiveManager',
-          'generateReferralCode',
-          [codeBytes32],
-          {
-            account: address,
-            value: undefined,
-            waitForConfirmation: false,
-          }
-        );
-
-        console.debug('[useGenerateReferralCode] transaction sent', { traceId, txHash });
-        try { addPendingTx(txHash as any); } catch (e) { /* ignore */ }
-
-        return { txHash, code: codeData.code };
-      } catch (error) {
-        console.error('Referral code generation failed:', { traceId, error: safeStringify(error) });
-        throw new Error(handleTransactionError(error));
-      }
-    },
-    onSuccess: (_, variables) => {
-      queryClient.invalidateQueries({ queryKey: ['user-referral-codes'] });
-    },
-    onError: (error) => {
-      console.error('Referral code generation failed:', error);
-    },
-  });
-};
-
-// Hook for claiming loyalty rewards
-export const useClaimLoyaltyReward = () => {
-  const { address } = useAccount();
-  const queryClient = useQueryClient();
-  const { data: walletClient } = useWalletClient();
-
-  return useMutation({
-    mutationFn: async (claimData: {
-      threshold: number;
-    }) => {
-      const traceId = Date.now().toString(36);
-      console.debug('[useClaimLoyaltyReward] start', { traceId, claimData: safeStringify(claimData) });
-      if (!address) throw new Error('Wallet not connected');
-
-      try {
-        const txHash = await writeContract(
-          'IncentiveManager',
-          'claimLoyaltyReward',
-          [claimData.threshold],
-          {
-            account: address,
-            value: undefined,
-            waitForConfirmation: false,
-          }
-        );
-
-        console.debug('[useClaimLoyaltyReward] transaction sent', { traceId, txHash });
-        try { addPendingTx(txHash as any); } catch (e) { /* ignore */ }
-
-        return { txHash };
-      } catch (error) {
-        console.error('Loyalty reward claim failed:', { traceId, error: safeStringify(error) });
-        throw new Error(handleTransactionError(error));
-      }
-    },
-    onSuccess: () => {
-      queryClient.invalidateQueries({ queryKey: ['user-rewards'] });
-      queryClient.invalidateQueries({ queryKey: ['user-loyalty-points'] });
-    },
-    onError: (error) => {
-      console.error('Loyalty reward claim failed:', error);
-    },
-  });
-};
-
-// Hook for checking organizer verification status
-export const useOrganizerVerification = () => {
-  const { address } = useAccount();
-  const queryClient = useQueryClient();
-
-  return useQuery({
-    queryKey: ['organizer-verification', address],
-    queryFn: async () => {
-      if (!address) return { isVerified: false };
-
-      try {
-        const isVerified = await readContract<boolean>('EventFactory', 'isVerifiedOrganizer', [address]);
-        return { isVerified };
-      } catch (error) {
-        console.error('Error checking organizer verification:', error);
-        return { isVerified: false };
-      }
-    },
-    enabled: !!address,
-    staleTime: 5 * 60 * 1000, // 5 minutes
-  });
-};
-
-// Hook for verifying an organizer (self-verification with payment)
-export const useVerifyOrganizer = () => {
-  const { address } = useAccount();
-  const queryClient = useQueryClient();
-  const { data: walletClient } = useWalletClient();
-
-  return useMutation({
-    mutationFn: async () => {
-      if (!address) throw new Error('Wallet not connected');
-      
-      const traceId = Date.now().toString(36);
-      console.debug('[useVerifyOrganizer] start', { traceId, address });
-
-      try {
-        const txHash = await writeContract(
-          'EventFactory',
-          'selfVerifyOrganizer',
-          [address],
-          {
-            account: address,
-            value: BigInt('2000000000000000'), // 0.002 ETH
-            waitForConfirmation: true,
-          }
-        );
-
-        console.debug('[useVerifyOrganizer] transaction sent', { traceId, txHash });
-        try { addPendingTx(txHash as any); } catch (e) { /* ignore */ }
-
-        return { txHash };
-      } catch (error) {
-        console.error('Organizer verification failed:', {
-          traceId,
-          error: safeStringify(error),
-        });
-        throw new Error(handleTransactionError(error));
-      }
-    },
-    onSuccess: () => {
-      // Invalidate verification status and related queries
-      queryClient.invalidateQueries({ queryKey: ['organizer-verification'] });
-      queryClient.invalidateQueries({ queryKey: ['events'] });
-    },
-    onError: (error) => {
-      console.error('Organizer verification failed:', error);
-    },
-  });
-};
-
-// Hook for claiming incentives (generic wrapper for different incentive types)
-export const useClaimIncentives = () => {
-  const { address } = useAccount();
-  const queryClient = useQueryClient();
-  const { data: walletClient } = useWalletClient();
-
-  return useMutation({
-    mutationFn: async (claimData: {
-      eventId?: number;
-      incentiveType: 'early-bird' | 'loyalty' | 'referral';
-      ticketContract?: string;
-    }) => {
-      const traceId = Date.now().toString(36);
-      console.debug('[useClaimIncentives] start', { traceId, claimData: safeStringify(claimData) });
-      if (!address) throw new Error('Wallet not connected');
-
-      try {
-        let contractName: keyof typeof CONTRACT_ADDRESSES;
-        let method: string;
-        let args: any[];
-
-        switch (claimData.incentiveType) {
-          case 'early-bird':
-            if (!claimData.eventId || !claimData.ticketContract) {
-              throw new Error('Event ID and ticket contract required for early bird claims');
-            }
-            contractName = 'IncentiveManager';
-            method = 'claimEarlyBird';
-            args = [claimData.eventId, claimData.ticketContract];
-            break;
-
-          case 'loyalty':
-            contractName = 'IncentiveManager';
-            method = 'claimLoyaltyReward';
-            args = [10]; // Default threshold
-            break;
-
-          case 'referral':
-            // Note: Referral claiming might need different implementation
-            // For now, we'll assume it's handled via loyalty system
-            contractName = 'IncentiveManager';
-            method = 'claimLoyaltyReward';
-            args = [10];
-            break;
-
-          default:
-            throw new Error(`Unknown incentive type: ${claimData.incentiveType}`);
-        }
-
-        const txHash = await writeContract(
-          contractName,
-          method,
-          args,
-          {
-            account: address,
-            value: undefined,
-            waitForConfirmation: false,
-          }
-        );
-
-        console.debug('[useClaimIncentives] transaction sent', { traceId, txHash });
-        try { addPendingTx(txHash as any); } catch (e) { /* ignore */ }
-
-        return { txHash, claimData };
-      } catch (error) {
-        console.error('Incentive claim failed:', { traceId, error: safeStringify(error) });
-        throw new Error(handleTransactionError(error));
-      }
-    },
-    onSuccess: (_, variables) => {
-      queryClient.invalidateQueries({ queryKey: ['user-rewards'] });
-      queryClient.invalidateQueries({ queryKey: ['user-loyalty-points'] });
-      queryClient.invalidateQueries({ queryKey: ['user-referral-rewards'] });
-
-      if (variables.eventId) {
-        queryClient.invalidateQueries({ queryKey: ['early-bird-status', variables.eventId] });
-      }
-    },
-    onError: (error) => {
-      console.error('Incentive claim failed:', error);
-    },
-  });
-};
-
-// Hook for fetching ETH price
-export const useEthPrice = () => {
-  return useQuery({
-    queryKey: ['eth-price'],
-    queryFn: async () => {
-      try {
-        const response = await fetch('/api/eth-price');
-        if (!response.ok) {
-          throw new Error('Failed to fetch ETH price');
-        }
-        return response.json();
-      } catch (error) {
-        console.warn('ETH price fetch failed, using fallback:', error);
-        // Return fallback data if API fails
-        return {
-          ethPrice: 2500,
-          ethAmountForOneDollar: 1 / 2500,
-          lastUpdated: new Date().toISOString(),
-          source: 'fallback'
-        };
-      }
-    },
-    staleTime: 5 * 60 * 1000, // 5 minutes
-    refetchInterval: 5 * 60 * 1000, // Refetch every 5 minutes
-    retry: 2, // Retry failed requests
-    retryDelay: 1000, // Wait 1 second before retry
-  });
->>>>>>> 63b7c485
 };