<<<<<<< HEAD
import { useConnect, useAccount, useDisconnect, useSwitchChain, useChainId } from 'wagmi';
import { useState, useEffect } from 'react';
import { config } from '../../lib/wagmi';

export const useConnectWallet = () => {
  const { connect, connectors } = useConnect({
    config
  });

  const connectWallet = async () => {
    try {
      // Get the first available connector (usually MetaMask)
      const connector = connectors[0];
      if (connector) {
        connect({ connector });
      } else {
        // If no connectors available, suggest installing MetaMask
        if (typeof window !== 'undefined') {
          window.open('https://metamask.io/download.html', '_blank');
        }
        throw new Error('No wallet connectors available');
      }
    } catch (error) {
      console.error('Failed to connect wallet:', error);
      throw error;
    }
  };

  return { connectWallet };
};

export function useWalletHelpers() {
  const { address, isConnected, isConnecting, isDisconnected } = useAccount();
  const { connect, connectors, isPending: isConnectPending, error: connectError } = useConnect();
  const { disconnect } = useDisconnect();
  const chainId = useChainId();
  const { switchChain, isPending: isSwitchPending, error: switchError } = useSwitchChain();
  
  const [connectionStatus, setConnectionStatus] = useState<'connecting' | 'connected' | 'disconnected' | 'error'>('disconnected');

  // Update connection status based on account state
  useEffect(() => {
    if (isConnecting || isConnectPending) {
      setConnectionStatus('connecting');
    } else if (isConnected) {
      setConnectionStatus('connected');
    } else if (isDisconnected) {
      setConnectionStatus('disconnected');
    }

    if (connectError) {
      setConnectionStatus('error');
    }
  }, [isConnecting, isConnected, isDisconnected, isConnectPending, connectError]);

  // Function to connect wallet
  const connectWallet = async () => {
    try {
      const injected = connectors.find((c) => c.id === 'injected');
      if (injected) {
        connect({ connector: injected });
      } else if (connectors.length > 0) {
        connect({ connector: connectors[0] });
      } else {
        // If no connectors available, suggest installing MetaMask
        if (typeof window !== 'undefined') {
          window.open('https://metamask.io/download.html', '_blank');
        }
        throw new Error('No wallet connectors available');
      }
    } catch (error) {
      console.error('Connection error:', error);
      setConnectionStatus('error');
    }
  };

  // Function to disconnect wallet
  const disconnectWallet = () => {
    try {
      disconnect();
      setConnectionStatus('disconnected');
    } catch (error) {
      console.error('Disconnect error:', error);
    }
  };

  // Function to ensure connected to Base Sepolia
  const ensureBaseSepoliaNetwork = async () => {
    if (!chainId || chainId !== 84532) {
      try {
        await switchChain({ chainId: 84532 });
        return true;
      } catch (error) {
        console.error('Network switch error:', error);
        return false;
      }
    }
    return true;
  };

  // Format address for display
  const formatAddress = (addr?: string) => {
    if (!addr) return '';
    return `${addr.substring(0, 6)}...${addr.substring(addr.length - 4)}`;
  };

  // Format value from wei to ETH
  const formatEth = (wei: bigint) => {
    return (Number(wei) / 1e18).toFixed(4);
  };

  return {
    address,
    isConnected,
    connectionStatus,
    connectWallet,
    disconnectWallet,
    ensureBaseSepoliaNetwork,
    formatAddress,
    formatEth,
    chainId,
    connectError,
    switchError,
    isNetworkSwitchPending: isSwitchPending
  };
=======
import { useConnect, useAccount, useDisconnect, useSwitchChain, useChainId } from 'wagmi';
import { useState, useEffect } from 'react';
import { config } from '@echain/wallet';

export const useConnectWallet = () => {
  const { connect, connectors } = useConnect({
    config
  });

  const connectWallet = async () => {
    try {
      // Get the first available connector (usually MetaMask)
      const connector = connectors[0];
      if (connector) {
        connect({ connector });
      } else {
        // If no connectors available, suggest installing MetaMask
        if (typeof window !== 'undefined') {
          window.open('https://metamask.io/download.html', '_blank');
        }
        throw new Error('No wallet connectors available');
      }
    } catch (error) {
      console.error('Failed to connect wallet:', error);
      throw error;
    }
  };

  return { connectWallet };
};

export function useWalletHelpers() {
  const { address, isConnected, isConnecting, isDisconnected } = useAccount();
  const { connect, connectors, isPending: isConnectPending, error: connectError } = useConnect();
  const { disconnect } = useDisconnect();
  const chainId = useChainId();
  const { switchChain, isPending: isSwitchPending, error: switchError } = useSwitchChain();
  
  const [connectionStatus, setConnectionStatus] = useState<'connecting' | 'connected' | 'disconnected' | 'error'>('disconnected');

  // Update connection status based on account state
  useEffect(() => {
    if (isConnecting || isConnectPending) {
      setConnectionStatus('connecting');
    } else if (isConnected) {
      setConnectionStatus('connected');
    } else if (isDisconnected) {
      setConnectionStatus('disconnected');
    }

    if (connectError) {
      setConnectionStatus('error');
    }
  }, [isConnecting, isConnected, isDisconnected, isConnectPending, connectError]);

  // Function to connect wallet
  const connectWallet = async () => {
    try {
      const injected = connectors.find((c) => c.id === 'injected');
      if (injected) {
        connect({ connector: injected });
      } else if (connectors.length > 0) {
        connect({ connector: connectors[0] });
      } else {
        // If no connectors available, suggest installing MetaMask
        if (typeof window !== 'undefined') {
          window.open('https://metamask.io/download.html', '_blank');
        }
        throw new Error('No wallet connectors available');
      }
    } catch (error) {
      console.error('Connection error:', error);
      setConnectionStatus('error');
    }
  };

  // Function to disconnect wallet
  const disconnectWallet = () => {
    try {
      disconnect();
      setConnectionStatus('disconnected');
    } catch (error) {
      console.error('Disconnect error:', error);
    }
  };

  // Function to ensure connected to Base Sepolia
  const ensureBaseSepoliaNetwork = async () => {
    if (!chainId || chainId !== 84532) {
      try {
        await switchChain({ chainId: 84532 });
        return true;
      } catch (error) {
        console.error('Network switch error:', error);
        return false;
      }
    }
    return true;
  };

  // Format address for display
  const formatAddress = (addr?: string) => {
    if (!addr) return '';
    return `${addr.substring(0, 6)}...${addr.substring(addr.length - 4)}`;
  };

  // Format value from wei to ETH
  const formatEth = (wei: bigint) => {
    return (Number(wei) / 1e18).toFixed(4);
  };

  return {
    address,
    isConnected,
    connectionStatus,
    connectWallet,
    disconnectWallet,
    ensureBaseSepoliaNetwork,
    formatAddress,
    formatEth,
    chainId,
    connectError,
    switchError,
    isNetworkSwitchPending: isSwitchPending
  };
>>>>>>> 63b7c485
};<|MERGE_RESOLUTION|>--- conflicted
+++ resolved
@@ -1,130 +1,3 @@
-<<<<<<< HEAD
-import { useConnect, useAccount, useDisconnect, useSwitchChain, useChainId } from 'wagmi';
-import { useState, useEffect } from 'react';
-import { config } from '../../lib/wagmi';
-
-export const useConnectWallet = () => {
-  const { connect, connectors } = useConnect({
-    config
-  });
-
-  const connectWallet = async () => {
-    try {
-      // Get the first available connector (usually MetaMask)
-      const connector = connectors[0];
-      if (connector) {
-        connect({ connector });
-      } else {
-        // If no connectors available, suggest installing MetaMask
-        if (typeof window !== 'undefined') {
-          window.open('https://metamask.io/download.html', '_blank');
-        }
-        throw new Error('No wallet connectors available');
-      }
-    } catch (error) {
-      console.error('Failed to connect wallet:', error);
-      throw error;
-    }
-  };
-
-  return { connectWallet };
-};
-
-export function useWalletHelpers() {
-  const { address, isConnected, isConnecting, isDisconnected } = useAccount();
-  const { connect, connectors, isPending: isConnectPending, error: connectError } = useConnect();
-  const { disconnect } = useDisconnect();
-  const chainId = useChainId();
-  const { switchChain, isPending: isSwitchPending, error: switchError } = useSwitchChain();
-  
-  const [connectionStatus, setConnectionStatus] = useState<'connecting' | 'connected' | 'disconnected' | 'error'>('disconnected');
-
-  // Update connection status based on account state
-  useEffect(() => {
-    if (isConnecting || isConnectPending) {
-      setConnectionStatus('connecting');
-    } else if (isConnected) {
-      setConnectionStatus('connected');
-    } else if (isDisconnected) {
-      setConnectionStatus('disconnected');
-    }
-
-    if (connectError) {
-      setConnectionStatus('error');
-    }
-  }, [isConnecting, isConnected, isDisconnected, isConnectPending, connectError]);
-
-  // Function to connect wallet
-  const connectWallet = async () => {
-    try {
-      const injected = connectors.find((c) => c.id === 'injected');
-      if (injected) {
-        connect({ connector: injected });
-      } else if (connectors.length > 0) {
-        connect({ connector: connectors[0] });
-      } else {
-        // If no connectors available, suggest installing MetaMask
-        if (typeof window !== 'undefined') {
-          window.open('https://metamask.io/download.html', '_blank');
-        }
-        throw new Error('No wallet connectors available');
-      }
-    } catch (error) {
-      console.error('Connection error:', error);
-      setConnectionStatus('error');
-    }
-  };
-
-  // Function to disconnect wallet
-  const disconnectWallet = () => {
-    try {
-      disconnect();
-      setConnectionStatus('disconnected');
-    } catch (error) {
-      console.error('Disconnect error:', error);
-    }
-  };
-
-  // Function to ensure connected to Base Sepolia
-  const ensureBaseSepoliaNetwork = async () => {
-    if (!chainId || chainId !== 84532) {
-      try {
-        await switchChain({ chainId: 84532 });
-        return true;
-      } catch (error) {
-        console.error('Network switch error:', error);
-        return false;
-      }
-    }
-    return true;
-  };
-
-  // Format address for display
-  const formatAddress = (addr?: string) => {
-    if (!addr) return '';
-    return `${addr.substring(0, 6)}...${addr.substring(addr.length - 4)}`;
-  };
-
-  // Format value from wei to ETH
-  const formatEth = (wei: bigint) => {
-    return (Number(wei) / 1e18).toFixed(4);
-  };
-
-  return {
-    address,
-    isConnected,
-    connectionStatus,
-    connectWallet,
-    disconnectWallet,
-    ensureBaseSepoliaNetwork,
-    formatAddress,
-    formatEth,
-    chainId,
-    connectError,
-    switchError,
-    isNetworkSwitchPending: isSwitchPending
-  };
-=======
 import { useConnect, useAccount, useDisconnect, useSwitchChain, useChainId } from 'wagmi';
 import { useState, useEffect } from 'react';
 import { config } from '@echain/wallet';
@@ -250,5 +123,4 @@
     switchError,
     isNetworkSwitchPending: isSwitchPending
   };
->>>>>>> 63b7c485
 };