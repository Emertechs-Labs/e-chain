<<<<<<< HEAD
"use client";

import React, { useState, useEffect } from "react";
import { useRouter } from "next/navigation";
import { useAccount } from "wagmi";
import Link from "next/link";
import { parseEther } from "viem";
import { useListTicketForSale } from "../../hooks/useMarketplace";
import { useUserTickets, UserTicket } from "../../hooks/useTickets";
import { useWalletHelpers } from "../../hooks/useWalletHelpers";
import { CONTRACT_ADDRESSES } from "../../../lib/contracts";
import { toast } from "sonner";

const CreateListingPage: React.FC = () => {
  const router = useRouter();
  const { address, isConnected } = useAccount();
  const { connectWallet, ensureBaseSepoliaNetwork, formatAddress } = useWalletHelpers();
  const { data: userTickets, isLoading } = useUserTickets();
  const { mutateAsync: listTicket, isPending: isListingPending } = useListTicketForSale();
  
  const [selectedTicket, setSelectedTicket] = useState<UserTicket | null>(null);
  const [price, setPrice] = useState<string>("");
  const [isSubmitting, setIsSubmitting] = useState(false);
  const [error, setError] = useState<string>("");
  const [success, setSuccess] = useState<boolean>(false);
  const [networkChecked, setNetworkChecked] = useState<boolean>(false);
  
  // Filter out used tickets
  const availableTickets = userTickets?.filter(ticket => !ticket.isUsed) || [];
  
  // Check network on mount
  useEffect(() => {
    if (isConnected) {
      ensureBaseSepoliaNetwork()
        .then(result => setNetworkChecked(result));
    }
  }, [isConnected, ensureBaseSepoliaNetwork]);

  const handleSubmit = async (e: React.FormEvent) => {
    e.preventDefault();
    setIsSubmitting(true);
    setError("");
    setSuccess(false);
    
    try {
      if (!selectedTicket || !price || !address) {
        throw new Error("Please select a ticket and set a price");
      }
      
      // Convert price from ETH to wei
      const priceInWei = parseEther(price).toString();
      
      // Ensure network is correct
      const networkOk = await ensureBaseSepoliaNetwork();
      if (!networkOk) {
        throw new Error("Please switch to Base Sepolia network to continue");
      }
      
      // List ticket
      await listTicket({
        ticketContract: selectedTicket.ticketContract || CONTRACT_ADDRESSES.EventTicket,
        tokenId: selectedTicket.tokenId,
        price: priceInWei,
        eventId: selectedTicket.eventId,
        eventName: selectedTicket.eventName,
        ticketType: selectedTicket.ticketType,
        originalPrice: selectedTicket.originalPrice?.toString() || "0",
        eventDate: selectedTicket.eventDate,
        location: selectedTicket.location || "Virtual Event"
      });
      
      toast.success("Ticket listed successfully!");
      setSuccess(true);
      
      // Redirect after a short delay
      setTimeout(() => {
        router.push("/marketplace");
      }, 2000);
      
    } catch (error: any) {
      console.error("Error listing ticket:", error);
      setError(error.message || "Failed to list ticket. Please try again.");
      toast.error(error.message || "Failed to list ticket. Please try again.");
    } finally {
      setIsSubmitting(false);
    }
  };

  const handleConnect = async () => {
    try {
      await connectWallet();
    } catch (error) {
      console.error("Error connecting wallet:", error);
      toast.error("Failed to connect wallet. Please try again.");
    }
  };
  
      const handleSelectTicket = (ticket: UserTicket) => {
    setSelectedTicket(ticket);
    setError("");
  };
  
  const handlePriceChange = (e: React.ChangeEvent<HTMLInputElement>) => {
    const value = e.target.value;
    setPrice(value);
    
    // Validate price
    if (value && (isNaN(parseFloat(value)) || parseFloat(value) <= 0)) {
      setError("Price must be a positive number");
    } else {
      setError("");
    }
  };

  // Calculate fees and amounts
  const platformFeePercentage = 0.025; // 2.5%
  const listingPrice = price ? parseFloat(price) : 0;
  const platformFee = listingPrice * platformFeePercentage;
  const sellerReceives = listingPrice - platformFee;

  return (
    <div className="min-h-screen bg-slate-900">
      {/* Header */}
      <section className="py-16 bg-gradient-to-br from-slate-900 via-slate-800 to-slate-900">
        <div className="container mx-auto px-4 text-center">
          <div className="inline-flex items-center gap-2 mb-6 text-cyan-400">
            <span className="text-purple-400">🏷️</span>
            <span className="text-sm font-medium">Seller Dashboard</span>
          </div>
          <h1 className="text-4xl font-bold text-white mb-4">List Ticket for Sale</h1>
          <p className="text-gray-400 max-w-2xl mx-auto">
            Set your price and list your ticket on the Marketplace
          </p>
        </div>
      </section>

      {/* Listing Form */}
      <section className="py-16 bg-slate-900">
        <div className="container mx-auto px-4">
          <div className="max-w-2xl mx-auto">
            {!address ? (
              <div className="text-center py-16 bg-slate-800/40 backdrop-blur-sm rounded-2xl border border-slate-700">
                <div className="text-6xl mb-6">🔐</div>
                <h2 className="text-2xl font-bold text-white mb-4">Connect Your Wallet</h2>
                <p className="text-gray-400 mb-8">You need to connect your wallet to list tickets for sale</p>
                <button
                  onClick={handleConnect}
                  className="bg-gradient-to-r from-cyan-500 to-blue-500 text-white px-8 py-3 rounded-lg hover:from-cyan-400 hover:to-blue-400 transition-all duration-200 font-semibold"
                >
                  Connect Wallet
                </button>
              </div>
            ) : isLoading ? (
              <div className="text-center py-16 bg-slate-800/40 backdrop-blur-sm rounded-2xl border border-slate-700">
                <div className="animate-spin rounded-full h-12 w-12 border-b-2 border-cyan-500 mx-auto"></div>
                <p className="mt-4 text-gray-400">Loading your tickets...</p>
              </div>
            ) : !availableTickets || availableTickets.length === 0 ? (
              <div className="text-center py-16 bg-slate-800/40 backdrop-blur-sm rounded-2xl border border-slate-700">
                <div className="text-6xl mb-6">🎫</div>
                <h2 className="text-2xl font-bold text-white mb-4">No Tickets Found</h2>
                <p className="text-gray-400 mb-8">You don&apos;t have any tickets to sell. Purchase tickets first.</p>
                <Link
                  href="/events"
                  className="bg-gradient-to-r from-cyan-500 to-blue-500 text-white px-8 py-3 rounded-lg hover:from-cyan-400 hover:to-blue-400 transition-all duration-200 font-semibold"
                >
                  Browse Events
                </Link>
              </div>
            ) : (
              <form onSubmit={handleSubmit} className="bg-slate-800/40 backdrop-blur-sm rounded-2xl border border-slate-700 p-8">
                {error && (
                  <div className="mb-6 p-4 bg-red-900/30 border border-red-800 rounded-lg text-red-200">
                    <p className="flex items-center">
                      <svg xmlns="http://www.w3.org/2000/svg" className="h-5 w-5 mr-2" viewBox="0 0 20 20" fill="currentColor">
                        <path fillRule="evenodd" d="M10 18a8 8 0 100-16 8 8 0 000 16zM8.707 7.293a1 1 0 00-1.414 1.414L8.586 10l-1.293 1.293a1 1 0 101.414 1.414L10 11.414l1.293 1.293a1 1 0 001.414-1.414L11.414 10l1.293-1.293a1 1 0 00-1.414-1.414L10 8.586 8.707 7.293z" clipRule="evenodd" />
                      </svg>
                      {error}
                    </p>
                  </div>
                )}
                
                {success && (
                  <div className="mb-6 p-4 bg-green-900/30 border border-green-800 rounded-lg text-green-200">
                    <p className="flex items-center">
                      <svg xmlns="http://www.w3.org/2000/svg" className="h-5 w-5 mr-2" viewBox="0 0 20 20" fill="currentColor">
                        <path fillRule="evenodd" d="M10 18a8 8 0 100-16 8 8 0 000 16zm3.707-9.293a1 1 0 00-1.414-1.414L9 10.586 7.707 9.293a1 1 0 00-1.414 1.414l2 2a1 1 0 001.414 0l4-4z" clipRule="evenodd" />
                      </svg>
                      Listing created successfully! Redirecting to marketplace...
                    </p>
                  </div>
                )}

                <div className="mb-6">
                  <label htmlFor="ticket" className="block text-white font-medium mb-2">
                    Select Ticket
                  </label>
                  <div className="grid gap-3">
                    {availableTickets.map((ticket: UserTicket) => (
                      <div 
                        key={ticket.tokenId}
                        className={`p-4 border rounded-md cursor-pointer transition-colors ${
                          selectedTicket?.tokenId === ticket.tokenId
                            ? 'bg-blue-900/30 border-blue-500'
                            : 'border-slate-700 hover:bg-slate-700/50'
                        }`}
                        onClick={() => handleSelectTicket(ticket)}
                      >
                        <div className="flex justify-between">
                          <h3 className="font-medium text-white">{ticket.eventName}</h3>
                          <span className="text-sm text-gray-400">
                            Token #{ticket.tokenId}
                          </span>
                        </div>
                        <div className="text-sm text-gray-400 mt-1">
                          {ticket.ticketType} · {new Date(ticket.eventDate * 1000).toLocaleDateString()}
                        </div>
                      </div>
                    ))}
                  </div>
                </div>

                <div className="mb-6">
                  <label htmlFor="price" className="block text-white font-medium mb-2">
                    Listing Price (ETH)
                  </label>
                  <div className="relative">
                    <input
                      id="price"
                      type="number"
                      step="0.001"
                      min="0"
                      value={price}
                      onChange={handlePriceChange}
                      className="w-full bg-slate-800 text-white px-4 py-3 rounded-lg border border-slate-700 focus:border-cyan-500 focus:outline-none"
                      placeholder="0.00"
                      required
                      disabled={!selectedTicket || isSubmitting}
                    />
                    <span className="absolute right-4 top-1/2 transform -translate-y-1/2 text-gray-400">ETH</span>
                  </div>
                  <p className="mt-2 text-sm text-gray-400">
                    Platform fee: 2.5% of sale price
                  </p>
                </div>

                <div className="mb-6">
                  <div className="p-4 bg-slate-700/50 rounded-lg">
                    <h3 className="text-white font-bold mb-2">Listing Summary</h3>
                    <div className="flex justify-between text-sm">
                      <span className="text-gray-400">Listing Price:</span>
                      <span className="text-white">{price ? `${price} ETH` : "-"}</span>
                    </div>
                    <div className="flex justify-between text-sm">
                      <span className="text-gray-400">Platform Fee (2.5%):</span>
                      <span className="text-white">{price ? `${platformFee.toFixed(5)} ETH` : "-"}</span>
                    </div>
                    <div className="flex justify-between text-sm font-bold mt-2 pt-2 border-t border-slate-600">
                      <span className="text-gray-400">You Receive:</span>
                      <span className="text-cyan-400">
                        {price ? `${sellerReceives.toFixed(5)} ETH` : "-"}
                      </span>
                    </div>
                  </div>
                </div>

                <div className="flex gap-4">
                  <button
                    type="submit"
                    disabled={isSubmitting || !selectedTicket || !price || parseFloat(price) <= 0 || isListingPending || success}
                    className="flex-1 bg-gradient-to-r from-cyan-500 to-blue-500 text-white px-8 py-3 rounded-lg hover:from-cyan-400 hover:to-blue-400 transition-all duration-200 font-semibold disabled:opacity-50 disabled:cursor-not-allowed flex items-center justify-center"
                  >
                    {(isSubmitting || isListingPending) ? (
                      <>
                        <svg className="animate-spin -ml-1 mr-3 h-5 w-5 text-white" xmlns="http://www.w3.org/2000/svg" fill="none" viewBox="0 0 24 24">
                          <circle className="opacity-25" cx="12" cy="12" r="10" stroke="currentColor" strokeWidth="4"></circle>
                          <path className="opacity-75" fill="currentColor" d="M4 12a8 8 0 018-8V0C5.373 0 0 5.373 0 12h4zm2 5.291A7.962 7.962 0 014 12H0c0 3.042 1.135 5.824 3 7.938l3-2.647z"></path>
                        </svg>
                        Processing...
                      </>
                    ) : (
                      "List Ticket for Sale"
                    )}
                  </button>
                  <Link
                    href="/marketplace"
                    className="px-6 py-3 border border-slate-600 text-white rounded-lg hover:bg-slate-700 transition-colors"
                  >
                    Cancel
                  </Link>
                </div>
              </form>
            )}
          </div>
        </div>
      </section>

      {/* Marketplace Info */}
      <section className="py-16 bg-slate-800/30">
        <div className="container mx-auto px-4">
          <div className="max-w-4xl mx-auto grid md:grid-cols-3 gap-8">
            <div className="text-center">
              <div className="text-3xl mb-3">🔒</div>
              <h3 className="text-xl font-bold text-white mb-2">Secure Transactions</h3>
              <p className="text-gray-400">
                All marketplace transactions are secured by blockchain technology
              </p>
            </div>
            <div className="text-center">
              <div className="text-3xl mb-3">💰</div>
              <h3 className="text-xl font-bold text-white mb-2">Set Your Price</h3>
              <p className="text-gray-400">
                You decide how much your tickets are worth
              </p>
            </div>
            <div className="text-center">
              <div className="text-3xl mb-3">⚡</div>
              <h3 className="text-xl font-bold text-white mb-2">Instant Settlement</h3>
              <p className="text-gray-400">
                Receive payment immediately when your ticket sells
              </p>
            </div>
          </div>
        </div>
      </section>
    </div>
  );
};

=======
"use client";

import React, { useState, useEffect } from "react";
import { useRouter } from "next/navigation";
import { useAccount } from "wagmi";
import Link from "next/link";
import { parseEther } from "viem";
import { useListTicketForSale } from "../../hooks/useMarketplace";
import { useUserTickets, UserTicket } from "../../hooks/useTickets";
import { useWalletHelpers } from "@echain/wallet/hooks";
import { CONTRACT_ADDRESSES } from "../../../lib/contracts";

// Prevent static rendering
export const dynamic = 'force-dynamic';
import { toast } from "sonner";

const CreateListingPage: React.FC = () => {
  const router = useRouter();
  const { address, isConnected } = useAccount();
  const { connectWallet, ensureBaseSepoliaNetwork, formatAddress } = useWalletHelpers();
  const { data: userTickets, isLoading } = useUserTickets();
  const { mutateAsync: listTicket, isPending: isListingPending } = useListTicketForSale();
  
  const [selectedTicket, setSelectedTicket] = useState<UserTicket | null>(null);
  const [price, setPrice] = useState<string>("");
  const [isSubmitting, setIsSubmitting] = useState(false);
  const [error, setError] = useState<string>("");
  const [success, setSuccess] = useState<boolean>(false);
  const [networkChecked, setNetworkChecked] = useState<boolean>(false);
  
  // Filter out used tickets
  const availableTickets = userTickets?.filter(ticket => !ticket.isUsed) || [];
  
  // Check network on mount
  useEffect(() => {
    if (isConnected) {
      ensureBaseSepoliaNetwork()
        .then(result => setNetworkChecked(result));
    }
  }, [isConnected, ensureBaseSepoliaNetwork]);

  const handleSubmit = async (e: React.FormEvent) => {
    e.preventDefault();
    setIsSubmitting(true);
    setError("");
    setSuccess(false);
    
    try {
      if (!selectedTicket || !price || !address) {
        throw new Error("Please select a ticket and set a price");
      }
      
      // Convert price from ETH to wei
      const priceInWei = parseEther(price).toString();
      
      // Ensure network is correct
      const networkOk = await ensureBaseSepoliaNetwork();
      if (!networkOk) {
        throw new Error("Please switch to Base Sepolia network to continue");
      }
      
      // List ticket
      await listTicket({
        ticketContract: selectedTicket.ticketContract || CONTRACT_ADDRESSES.EventTicket,
        tokenId: selectedTicket.tokenId,
        price: priceInWei,
        eventId: selectedTicket.eventId,
        eventName: selectedTicket.eventName,
        ticketType: selectedTicket.ticketType,
        originalPrice: selectedTicket.originalPrice?.toString() || "0",
        eventDate: selectedTicket.eventDate,
        location: selectedTicket.location || "Virtual Event"
      });
      
      toast.success("Ticket listed successfully!");
      setSuccess(true);
      
      // Redirect after a short delay
      setTimeout(() => {
        router.push("/marketplace");
      }, 2000);
      
    } catch (error: any) {
      console.error("Error listing ticket:", error);
      setError(error.message || "Failed to list ticket. Please try again.");
      toast.error(error.message || "Failed to list ticket. Please try again.");
    } finally {
      setIsSubmitting(false);
    }
  };

  const handleConnect = async () => {
    try {
      await connectWallet();
    } catch (error) {
      console.error("Error connecting wallet:", error);
      toast.error("Failed to connect wallet. Please try again.");
    }
  };
  
      const handleSelectTicket = (ticket: UserTicket) => {
    setSelectedTicket(ticket);
    setError("");
  };
  
  const handlePriceChange = (e: React.ChangeEvent<HTMLInputElement>) => {
    const value = e.target.value;
    setPrice(value);
    
    // Validate price
    if (value && (isNaN(parseFloat(value)) || parseFloat(value) <= 0)) {
      setError("Price must be a positive number");
    } else {
      setError("");
    }
  };

  // Calculate fees and amounts
  const platformFeePercentage = 0.025; // 2.5%
  const listingPrice = price ? parseFloat(price) : 0;
  const platformFee = listingPrice * platformFeePercentage;
  const sellerReceives = listingPrice - platformFee;

  return (
    <div className="min-h-screen bg-slate-900">
      {/* Header */}
      <section className="py-16 bg-gradient-to-br from-slate-900 via-slate-800 to-slate-900">
        <div className="container mx-auto px-4 text-center">
          <div className="inline-flex items-center gap-2 mb-6 text-cyan-400">
            <span className="text-purple-400">🏷️</span>
            <span className="text-sm font-medium">Seller Dashboard</span>
          </div>
          <h1 className="text-4xl font-bold text-white mb-4">List Ticket for Sale</h1>
          <p className="text-gray-400 max-w-2xl mx-auto">
            Set your price and list your ticket on the Marketplace
          </p>
        </div>
      </section>

      {/* Listing Form */}
      <section className="py-16 bg-slate-900">
        <div className="container mx-auto px-4">
          <div className="max-w-2xl mx-auto">
            {!address ? (
              <div className="text-center py-16 bg-slate-800/40 backdrop-blur-sm rounded-2xl border border-slate-700">
                <div className="text-6xl mb-6">🔐</div>
                <h2 className="text-2xl font-bold text-white mb-4">Connect Your Wallet</h2>
                <p className="text-gray-400 mb-8">You need to connect your wallet to list tickets for sale</p>
                <button
                  onClick={handleConnect}
                  className="bg-gradient-to-r from-cyan-500 to-blue-500 text-white px-8 py-3 rounded-lg hover:from-cyan-400 hover:to-blue-400 transition-all duration-200 font-semibold"
                >
                  Connect Wallet
                </button>
              </div>
            ) : isLoading ? (
              <div className="text-center py-16 bg-slate-800/40 backdrop-blur-sm rounded-2xl border border-slate-700">
                <div className="animate-spin rounded-full h-12 w-12 border-b-2 border-cyan-500 mx-auto"></div>
                <p className="mt-4 text-gray-400">Loading your tickets...</p>
              </div>
            ) : !availableTickets || availableTickets.length === 0 ? (
              <div className="text-center py-16 bg-slate-800/40 backdrop-blur-sm rounded-2xl border border-slate-700">
                <div className="text-6xl mb-6">🎫</div>
                <h2 className="text-2xl font-bold text-white mb-4">No Tickets Found</h2>
                <p className="text-gray-400 mb-8">You don&apos;t have any tickets to sell. Purchase tickets first.</p>
                <Link
                  href="/events"
                  className="bg-gradient-to-r from-cyan-500 to-blue-500 text-white px-8 py-3 rounded-lg hover:from-cyan-400 hover:to-blue-400 transition-all duration-200 font-semibold"
                >
                  Browse Events
                </Link>
              </div>
            ) : (
              <form onSubmit={handleSubmit} className="bg-slate-800/40 backdrop-blur-sm rounded-2xl border border-slate-700 p-8">
                {error && (
                  <div className="mb-6 p-4 bg-red-900/30 border border-red-800 rounded-lg text-red-200">
                    <p className="flex items-center">
                      <svg xmlns="http://www.w3.org/2000/svg" className="h-5 w-5 mr-2" viewBox="0 0 20 20" fill="currentColor">
                        <path fillRule="evenodd" d="M10 18a8 8 0 100-16 8 8 0 000 16zM8.707 7.293a1 1 0 00-1.414 1.414L8.586 10l-1.293 1.293a1 1 0 101.414 1.414L10 11.414l1.293 1.293a1 1 0 001.414-1.414L11.414 10l1.293-1.293a1 1 0 00-1.414-1.414L10 8.586 8.707 7.293z" clipRule="evenodd" />
                      </svg>
                      {error}
                    </p>
                  </div>
                )}
                
                {success && (
                  <div className="mb-6 p-4 bg-green-900/30 border border-green-800 rounded-lg text-green-200">
                    <p className="flex items-center">
                      <svg xmlns="http://www.w3.org/2000/svg" className="h-5 w-5 mr-2" viewBox="0 0 20 20" fill="currentColor">
                        <path fillRule="evenodd" d="M10 18a8 8 0 100-16 8 8 0 000 16zm3.707-9.293a1 1 0 00-1.414-1.414L9 10.586 7.707 9.293a1 1 0 00-1.414 1.414l2 2a1 1 0 001.414 0l4-4z" clipRule="evenodd" />
                      </svg>
                      Listing created successfully! Redirecting to marketplace...
                    </p>
                  </div>
                )}

                <div className="mb-6">
                  <label htmlFor="ticket" className="block text-white font-medium mb-2">
                    Select Ticket
                  </label>
                  <div className="grid gap-3">
                    {availableTickets.map((ticket: UserTicket) => (
                      <div 
                        key={ticket.tokenId}
                        className={`p-4 border rounded-md cursor-pointer transition-colors ${
                          selectedTicket?.tokenId === ticket.tokenId
                            ? 'bg-blue-900/30 border-blue-500'
                            : 'border-slate-700 hover:bg-slate-700/50'
                        }`}
                        onClick={() => handleSelectTicket(ticket)}
                      >
                        <div className="flex justify-between">
                          <h3 className="font-medium text-white">{ticket.eventName}</h3>
                          <span className="text-sm text-gray-400">
                            Token #{ticket.tokenId}
                          </span>
                        </div>
                        <div className="text-sm text-gray-400 mt-1">
                          {ticket.ticketType} · {new Date(ticket.eventDate * 1000).toLocaleDateString()}
                        </div>
                      </div>
                    ))}
                  </div>
                </div>

                <div className="mb-6">
                  <label htmlFor="price" className="block text-white font-medium mb-2">
                    Listing Price (ETH)
                  </label>
                  <div className="relative">
                    <input
                      id="price"
                      type="number"
                      step="0.001"
                      min="0"
                      value={price}
                      onChange={handlePriceChange}
                      className="w-full bg-slate-800 text-white px-4 py-3 rounded-lg border border-slate-700 focus:border-cyan-500 focus:outline-none"
                      placeholder="0.00"
                      required
                      disabled={!selectedTicket || isSubmitting}
                    />
                    <span className="absolute right-4 top-1/2 transform -translate-y-1/2 text-gray-400">ETH</span>
                  </div>
                  <p className="mt-2 text-sm text-gray-400">
                    Platform fee: 2.5% of sale price
                  </p>
                </div>

                <div className="mb-6">
                  <div className="p-4 bg-slate-700/50 rounded-lg">
                    <h3 className="text-white font-bold mb-2">Listing Summary</h3>
                    <div className="flex justify-between text-sm">
                      <span className="text-gray-400">Listing Price:</span>
                      <span className="text-white">{price ? `${price} ETH` : "-"}</span>
                    </div>
                    <div className="flex justify-between text-sm">
                      <span className="text-gray-400">Platform Fee (2.5%):</span>
                      <span className="text-white">{price ? `${platformFee.toFixed(5)} ETH` : "-"}</span>
                    </div>
                    <div className="flex justify-between text-sm font-bold mt-2 pt-2 border-t border-slate-600">
                      <span className="text-gray-400">You Receive:</span>
                      <span className="text-cyan-400">
                        {price ? `${sellerReceives.toFixed(5)} ETH` : "-"}
                      </span>
                    </div>
                  </div>
                </div>

                <div className="flex gap-4">
                  <button
                    type="submit"
                    disabled={isSubmitting || !selectedTicket || !price || parseFloat(price) <= 0 || isListingPending || success}
                    className="flex-1 bg-gradient-to-r from-cyan-500 to-blue-500 text-white px-8 py-3 rounded-lg hover:from-cyan-400 hover:to-blue-400 transition-all duration-200 font-semibold disabled:opacity-50 disabled:cursor-not-allowed flex items-center justify-center"
                  >
                    {(isSubmitting || isListingPending) ? (
                      <>
                        <svg className="animate-spin -ml-1 mr-3 h-5 w-5 text-white" xmlns="http://www.w3.org/2000/svg" fill="none" viewBox="0 0 24 24">
                          <circle className="opacity-25" cx="12" cy="12" r="10" stroke="currentColor" strokeWidth="4"></circle>
                          <path className="opacity-75" fill="currentColor" d="M4 12a8 8 0 018-8V0C5.373 0 0 5.373 0 12h4zm2 5.291A7.962 7.962 0 014 12H0c0 3.042 1.135 5.824 3 7.938l3-2.647z"></path>
                        </svg>
                        Processing...
                      </>
                    ) : (
                      "List Ticket for Sale"
                    )}
                  </button>
                  <Link
                    href="/marketplace"
                    className="px-6 py-3 border border-slate-600 text-white rounded-lg hover:bg-slate-700 transition-colors"
                  >
                    Cancel
                  </Link>
                </div>
              </form>
            )}
          </div>
        </div>
      </section>

      {/* Marketplace Info */}
      <section className="py-16 bg-slate-800/30">
        <div className="container mx-auto px-4">
          <div className="max-w-4xl mx-auto grid md:grid-cols-3 gap-8">
            <div className="text-center">
              <div className="text-3xl mb-3">🔒</div>
              <h3 className="text-xl font-bold text-white mb-2">Secure Transactions</h3>
              <p className="text-gray-400">
                All marketplace transactions are secured by blockchain technology
              </p>
            </div>
            <div className="text-center">
              <div className="text-3xl mb-3">💰</div>
              <h3 className="text-xl font-bold text-white mb-2">Set Your Price</h3>
              <p className="text-gray-400">
                You decide how much your tickets are worth
              </p>
            </div>
            <div className="text-center">
              <div className="text-3xl mb-3">⚡</div>
              <h3 className="text-xl font-bold text-white mb-2">Instant Settlement</h3>
              <p className="text-gray-400">
                Receive payment immediately when your ticket sells
              </p>
            </div>
          </div>
        </div>
      </section>
    </div>
  );
};

>>>>>>> 63b7c485
export default CreateListingPage;<|MERGE_RESOLUTION|>--- conflicted
+++ resolved
@@ -1,4 +1,3 @@
-<<<<<<< HEAD
 "use client";
 
 import React, { useState, useEffect } from "react";
@@ -8,8 +7,11 @@
 import { parseEther } from "viem";
 import { useListTicketForSale } from "../../hooks/useMarketplace";
 import { useUserTickets, UserTicket } from "../../hooks/useTickets";
-import { useWalletHelpers } from "../../hooks/useWalletHelpers";
+import { useWalletHelpers } from "@echain/wallet/hooks";
 import { CONTRACT_ADDRESSES } from "../../../lib/contracts";
+
+// Prevent static rendering
+export const dynamic = 'force-dynamic';
 import { toast } from "sonner";
 
 const CreateListingPage: React.FC = () => {
@@ -328,338 +330,4 @@
   );
 };
 
-=======
-"use client";
-
-import React, { useState, useEffect } from "react";
-import { useRouter } from "next/navigation";
-import { useAccount } from "wagmi";
-import Link from "next/link";
-import { parseEther } from "viem";
-import { useListTicketForSale } from "../../hooks/useMarketplace";
-import { useUserTickets, UserTicket } from "../../hooks/useTickets";
-import { useWalletHelpers } from "@echain/wallet/hooks";
-import { CONTRACT_ADDRESSES } from "../../../lib/contracts";
-
-// Prevent static rendering
-export const dynamic = 'force-dynamic';
-import { toast } from "sonner";
-
-const CreateListingPage: React.FC = () => {
-  const router = useRouter();
-  const { address, isConnected } = useAccount();
-  const { connectWallet, ensureBaseSepoliaNetwork, formatAddress } = useWalletHelpers();
-  const { data: userTickets, isLoading } = useUserTickets();
-  const { mutateAsync: listTicket, isPending: isListingPending } = useListTicketForSale();
-  
-  const [selectedTicket, setSelectedTicket] = useState<UserTicket | null>(null);
-  const [price, setPrice] = useState<string>("");
-  const [isSubmitting, setIsSubmitting] = useState(false);
-  const [error, setError] = useState<string>("");
-  const [success, setSuccess] = useState<boolean>(false);
-  const [networkChecked, setNetworkChecked] = useState<boolean>(false);
-  
-  // Filter out used tickets
-  const availableTickets = userTickets?.filter(ticket => !ticket.isUsed) || [];
-  
-  // Check network on mount
-  useEffect(() => {
-    if (isConnected) {
-      ensureBaseSepoliaNetwork()
-        .then(result => setNetworkChecked(result));
-    }
-  }, [isConnected, ensureBaseSepoliaNetwork]);
-
-  const handleSubmit = async (e: React.FormEvent) => {
-    e.preventDefault();
-    setIsSubmitting(true);
-    setError("");
-    setSuccess(false);
-    
-    try {
-      if (!selectedTicket || !price || !address) {
-        throw new Error("Please select a ticket and set a price");
-      }
-      
-      // Convert price from ETH to wei
-      const priceInWei = parseEther(price).toString();
-      
-      // Ensure network is correct
-      const networkOk = await ensureBaseSepoliaNetwork();
-      if (!networkOk) {
-        throw new Error("Please switch to Base Sepolia network to continue");
-      }
-      
-      // List ticket
-      await listTicket({
-        ticketContract: selectedTicket.ticketContract || CONTRACT_ADDRESSES.EventTicket,
-        tokenId: selectedTicket.tokenId,
-        price: priceInWei,
-        eventId: selectedTicket.eventId,
-        eventName: selectedTicket.eventName,
-        ticketType: selectedTicket.ticketType,
-        originalPrice: selectedTicket.originalPrice?.toString() || "0",
-        eventDate: selectedTicket.eventDate,
-        location: selectedTicket.location || "Virtual Event"
-      });
-      
-      toast.success("Ticket listed successfully!");
-      setSuccess(true);
-      
-      // Redirect after a short delay
-      setTimeout(() => {
-        router.push("/marketplace");
-      }, 2000);
-      
-    } catch (error: any) {
-      console.error("Error listing ticket:", error);
-      setError(error.message || "Failed to list ticket. Please try again.");
-      toast.error(error.message || "Failed to list ticket. Please try again.");
-    } finally {
-      setIsSubmitting(false);
-    }
-  };
-
-  const handleConnect = async () => {
-    try {
-      await connectWallet();
-    } catch (error) {
-      console.error("Error connecting wallet:", error);
-      toast.error("Failed to connect wallet. Please try again.");
-    }
-  };
-  
-      const handleSelectTicket = (ticket: UserTicket) => {
-    setSelectedTicket(ticket);
-    setError("");
-  };
-  
-  const handlePriceChange = (e: React.ChangeEvent<HTMLInputElement>) => {
-    const value = e.target.value;
-    setPrice(value);
-    
-    // Validate price
-    if (value && (isNaN(parseFloat(value)) || parseFloat(value) <= 0)) {
-      setError("Price must be a positive number");
-    } else {
-      setError("");
-    }
-  };
-
-  // Calculate fees and amounts
-  const platformFeePercentage = 0.025; // 2.5%
-  const listingPrice = price ? parseFloat(price) : 0;
-  const platformFee = listingPrice * platformFeePercentage;
-  const sellerReceives = listingPrice - platformFee;
-
-  return (
-    <div className="min-h-screen bg-slate-900">
-      {/* Header */}
-      <section className="py-16 bg-gradient-to-br from-slate-900 via-slate-800 to-slate-900">
-        <div className="container mx-auto px-4 text-center">
-          <div className="inline-flex items-center gap-2 mb-6 text-cyan-400">
-            <span className="text-purple-400">🏷️</span>
-            <span className="text-sm font-medium">Seller Dashboard</span>
-          </div>
-          <h1 className="text-4xl font-bold text-white mb-4">List Ticket for Sale</h1>
-          <p className="text-gray-400 max-w-2xl mx-auto">
-            Set your price and list your ticket on the Marketplace
-          </p>
-        </div>
-      </section>
-
-      {/* Listing Form */}
-      <section className="py-16 bg-slate-900">
-        <div className="container mx-auto px-4">
-          <div className="max-w-2xl mx-auto">
-            {!address ? (
-              <div className="text-center py-16 bg-slate-800/40 backdrop-blur-sm rounded-2xl border border-slate-700">
-                <div className="text-6xl mb-6">🔐</div>
-                <h2 className="text-2xl font-bold text-white mb-4">Connect Your Wallet</h2>
-                <p className="text-gray-400 mb-8">You need to connect your wallet to list tickets for sale</p>
-                <button
-                  onClick={handleConnect}
-                  className="bg-gradient-to-r from-cyan-500 to-blue-500 text-white px-8 py-3 rounded-lg hover:from-cyan-400 hover:to-blue-400 transition-all duration-200 font-semibold"
-                >
-                  Connect Wallet
-                </button>
-              </div>
-            ) : isLoading ? (
-              <div className="text-center py-16 bg-slate-800/40 backdrop-blur-sm rounded-2xl border border-slate-700">
-                <div className="animate-spin rounded-full h-12 w-12 border-b-2 border-cyan-500 mx-auto"></div>
-                <p className="mt-4 text-gray-400">Loading your tickets...</p>
-              </div>
-            ) : !availableTickets || availableTickets.length === 0 ? (
-              <div className="text-center py-16 bg-slate-800/40 backdrop-blur-sm rounded-2xl border border-slate-700">
-                <div className="text-6xl mb-6">🎫</div>
-                <h2 className="text-2xl font-bold text-white mb-4">No Tickets Found</h2>
-                <p className="text-gray-400 mb-8">You don&apos;t have any tickets to sell. Purchase tickets first.</p>
-                <Link
-                  href="/events"
-                  className="bg-gradient-to-r from-cyan-500 to-blue-500 text-white px-8 py-3 rounded-lg hover:from-cyan-400 hover:to-blue-400 transition-all duration-200 font-semibold"
-                >
-                  Browse Events
-                </Link>
-              </div>
-            ) : (
-              <form onSubmit={handleSubmit} className="bg-slate-800/40 backdrop-blur-sm rounded-2xl border border-slate-700 p-8">
-                {error && (
-                  <div className="mb-6 p-4 bg-red-900/30 border border-red-800 rounded-lg text-red-200">
-                    <p className="flex items-center">
-                      <svg xmlns="http://www.w3.org/2000/svg" className="h-5 w-5 mr-2" viewBox="0 0 20 20" fill="currentColor">
-                        <path fillRule="evenodd" d="M10 18a8 8 0 100-16 8 8 0 000 16zM8.707 7.293a1 1 0 00-1.414 1.414L8.586 10l-1.293 1.293a1 1 0 101.414 1.414L10 11.414l1.293 1.293a1 1 0 001.414-1.414L11.414 10l1.293-1.293a1 1 0 00-1.414-1.414L10 8.586 8.707 7.293z" clipRule="evenodd" />
-                      </svg>
-                      {error}
-                    </p>
-                  </div>
-                )}
-                
-                {success && (
-                  <div className="mb-6 p-4 bg-green-900/30 border border-green-800 rounded-lg text-green-200">
-                    <p className="flex items-center">
-                      <svg xmlns="http://www.w3.org/2000/svg" className="h-5 w-5 mr-2" viewBox="0 0 20 20" fill="currentColor">
-                        <path fillRule="evenodd" d="M10 18a8 8 0 100-16 8 8 0 000 16zm3.707-9.293a1 1 0 00-1.414-1.414L9 10.586 7.707 9.293a1 1 0 00-1.414 1.414l2 2a1 1 0 001.414 0l4-4z" clipRule="evenodd" />
-                      </svg>
-                      Listing created successfully! Redirecting to marketplace...
-                    </p>
-                  </div>
-                )}
-
-                <div className="mb-6">
-                  <label htmlFor="ticket" className="block text-white font-medium mb-2">
-                    Select Ticket
-                  </label>
-                  <div className="grid gap-3">
-                    {availableTickets.map((ticket: UserTicket) => (
-                      <div 
-                        key={ticket.tokenId}
-                        className={`p-4 border rounded-md cursor-pointer transition-colors ${
-                          selectedTicket?.tokenId === ticket.tokenId
-                            ? 'bg-blue-900/30 border-blue-500'
-                            : 'border-slate-700 hover:bg-slate-700/50'
-                        }`}
-                        onClick={() => handleSelectTicket(ticket)}
-                      >
-                        <div className="flex justify-between">
-                          <h3 className="font-medium text-white">{ticket.eventName}</h3>
-                          <span className="text-sm text-gray-400">
-                            Token #{ticket.tokenId}
-                          </span>
-                        </div>
-                        <div className="text-sm text-gray-400 mt-1">
-                          {ticket.ticketType} · {new Date(ticket.eventDate * 1000).toLocaleDateString()}
-                        </div>
-                      </div>
-                    ))}
-                  </div>
-                </div>
-
-                <div className="mb-6">
-                  <label htmlFor="price" className="block text-white font-medium mb-2">
-                    Listing Price (ETH)
-                  </label>
-                  <div className="relative">
-                    <input
-                      id="price"
-                      type="number"
-                      step="0.001"
-                      min="0"
-                      value={price}
-                      onChange={handlePriceChange}
-                      className="w-full bg-slate-800 text-white px-4 py-3 rounded-lg border border-slate-700 focus:border-cyan-500 focus:outline-none"
-                      placeholder="0.00"
-                      required
-                      disabled={!selectedTicket || isSubmitting}
-                    />
-                    <span className="absolute right-4 top-1/2 transform -translate-y-1/2 text-gray-400">ETH</span>
-                  </div>
-                  <p className="mt-2 text-sm text-gray-400">
-                    Platform fee: 2.5% of sale price
-                  </p>
-                </div>
-
-                <div className="mb-6">
-                  <div className="p-4 bg-slate-700/50 rounded-lg">
-                    <h3 className="text-white font-bold mb-2">Listing Summary</h3>
-                    <div className="flex justify-between text-sm">
-                      <span className="text-gray-400">Listing Price:</span>
-                      <span className="text-white">{price ? `${price} ETH` : "-"}</span>
-                    </div>
-                    <div className="flex justify-between text-sm">
-                      <span className="text-gray-400">Platform Fee (2.5%):</span>
-                      <span className="text-white">{price ? `${platformFee.toFixed(5)} ETH` : "-"}</span>
-                    </div>
-                    <div className="flex justify-between text-sm font-bold mt-2 pt-2 border-t border-slate-600">
-                      <span className="text-gray-400">You Receive:</span>
-                      <span className="text-cyan-400">
-                        {price ? `${sellerReceives.toFixed(5)} ETH` : "-"}
-                      </span>
-                    </div>
-                  </div>
-                </div>
-
-                <div className="flex gap-4">
-                  <button
-                    type="submit"
-                    disabled={isSubmitting || !selectedTicket || !price || parseFloat(price) <= 0 || isListingPending || success}
-                    className="flex-1 bg-gradient-to-r from-cyan-500 to-blue-500 text-white px-8 py-3 rounded-lg hover:from-cyan-400 hover:to-blue-400 transition-all duration-200 font-semibold disabled:opacity-50 disabled:cursor-not-allowed flex items-center justify-center"
-                  >
-                    {(isSubmitting || isListingPending) ? (
-                      <>
-                        <svg className="animate-spin -ml-1 mr-3 h-5 w-5 text-white" xmlns="http://www.w3.org/2000/svg" fill="none" viewBox="0 0 24 24">
-                          <circle className="opacity-25" cx="12" cy="12" r="10" stroke="currentColor" strokeWidth="4"></circle>
-                          <path className="opacity-75" fill="currentColor" d="M4 12a8 8 0 018-8V0C5.373 0 0 5.373 0 12h4zm2 5.291A7.962 7.962 0 014 12H0c0 3.042 1.135 5.824 3 7.938l3-2.647z"></path>
-                        </svg>
-                        Processing...
-                      </>
-                    ) : (
-                      "List Ticket for Sale"
-                    )}
-                  </button>
-                  <Link
-                    href="/marketplace"
-                    className="px-6 py-3 border border-slate-600 text-white rounded-lg hover:bg-slate-700 transition-colors"
-                  >
-                    Cancel
-                  </Link>
-                </div>
-              </form>
-            )}
-          </div>
-        </div>
-      </section>
-
-      {/* Marketplace Info */}
-      <section className="py-16 bg-slate-800/30">
-        <div className="container mx-auto px-4">
-          <div className="max-w-4xl mx-auto grid md:grid-cols-3 gap-8">
-            <div className="text-center">
-              <div className="text-3xl mb-3">🔒</div>
-              <h3 className="text-xl font-bold text-white mb-2">Secure Transactions</h3>
-              <p className="text-gray-400">
-                All marketplace transactions are secured by blockchain technology
-              </p>
-            </div>
-            <div className="text-center">
-              <div className="text-3xl mb-3">💰</div>
-              <h3 className="text-xl font-bold text-white mb-2">Set Your Price</h3>
-              <p className="text-gray-400">
-                You decide how much your tickets are worth
-              </p>
-            </div>
-            <div className="text-center">
-              <div className="text-3xl mb-3">⚡</div>
-              <h3 className="text-xl font-bold text-white mb-2">Instant Settlement</h3>
-              <p className="text-gray-400">
-                Receive payment immediately when your ticket sells
-              </p>
-            </div>
-          </div>
-        </div>
-      </section>
-    </div>
-  );
-};
-
->>>>>>> 63b7c485
 export default CreateListingPage;