--- conflicted
+++ resolved
@@ -1,340 +1,3 @@
-<<<<<<< HEAD
-"use client";
-
-import React, { useState } from "react";
-import Link from "next/link";
-import { useAccount } from "wagmi";
-import { useMarketplaceListings, useBuyMarketplaceTicket } from "../hooks/useMarketplace";
-import { useWalletHelpers } from "../hooks/useWalletHelpers";
-import { toast } from "@/components/ui/use-toast";
-
-// Buy button component
-const BuyButton: React.FC<{ listing: any }> = ({ listing }) => {
-  const { address } = useAccount();
-  const { connectWallet, formatEth, ensureBaseSepoliaNetwork } = useWalletHelpers();
-  const buyMutation = useBuyMarketplaceTicket();
-  const [isProcessing, setIsProcessing] = useState(false);
-  
-  const handleBuyClick = async () => {
-    try {
-      if (!address) {
-        connectWallet();
-        return;
-      }
-      
-      // Prevent buying your own listing
-      if (address.toLowerCase() === listing.seller.toLowerCase()) {
-        toast({
-          title: "Cannot buy your own listing",
-          description: "You cannot purchase a ticket that you've listed yourself.",
-          variant: "destructive"
-        });
-        return;
-      }
-      
-      setIsProcessing(true);
-      
-      // Ensure user is on Base Sepolia
-      const networkOk = await ensureBaseSepoliaNetwork();
-      if (!networkOk) {
-        toast({
-          title: "Network Error",
-          description: "Please switch to Base Sepolia network to continue with your purchase.",
-          variant: "destructive"
-        });
-        setIsProcessing(false);
-        return;
-      }
-      
-      // Confirm the purchase
-      if (!confirm(`Purchase this ticket for ${formatEth(listing.price)} ETH?`)) {
-        setIsProcessing(false);
-        return;
-      }
-      
-      await buyMutation.mutateAsync({
-        listingId: listing.id,
-        price: listing.price.toString(),
-      });
-      
-      toast({
-        title: "Purchase Successful!",
-        description: "Ticket purchased successfully! Check your wallet for the NFT.",
-        variant: "default"
-      });
-    } catch (error: any) {
-      console.error("Error buying ticket:", error);
-      toast({
-        title: "Purchase Failed",
-        description: error.message || "Failed to purchase ticket. Please try again.",
-        variant: "destructive"
-      });
-    } finally {
-      setIsProcessing(false);
-    }
-  };
-  
-  const isLoading = buyMutation.isPending || isProcessing;
-  const isOwner = address && address.toLowerCase() === listing.seller.toLowerCase();
-  
-  let buttonLabel = "💳 Buy Now";
-  if (!address) buttonLabel = "Connect Wallet";
-  if (isLoading) buttonLabel = "Processing...";
-  if (isOwner) buttonLabel = "Your Listing";
-  
-  return (
-    <button 
-      className={`flex-1 text-center py-3 rounded-lg font-bold flex items-center justify-center gap-2 ${
-        isOwner 
-          ? "bg-slate-700 text-white cursor-not-allowed" 
-          : "bg-cyan-500 text-slate-900 hover:bg-cyan-400 transition-colors"
-      } disabled:opacity-50 disabled:cursor-not-allowed`}
-      onClick={handleBuyClick}
-      disabled={isLoading || isOwner}
-    >
-      {isLoading && (
-        <svg className="animate-spin -ml-1 mr-3 h-5 w-5" xmlns="http://www.w3.org/2000/svg" fill="none" viewBox="0 0 24 24">
-          <circle className="opacity-25" cx="12" cy="12" r="10" stroke="currentColor" strokeWidth="4"></circle>
-          <path className="opacity-75" fill="currentColor" d="M4 12a8 8 0 018-8V0C5.373 0 0 5.373 0 12h4zm2 5.291A7.962 7.962 0 014 12H0c0 3.042 1.135 5.824 3 7.938l3-2.647z"></path>
-        </svg>
-      )}
-      {buttonLabel}
-    </button>
-  );
-};
-
-const MarketplacePage: React.FC = () => {
-  const [searchTerm, setSearchTerm] = useState("");
-  const [sortBy, setSortBy] = useState("price-low");
-  const { data: marketplaceItems, isLoading, error } = useMarketplaceListings();
-  
-  // Filter listings based on search term
-  const filteredListings = marketplaceItems?.filter(item => {
-    if (!searchTerm) return true;
-    const searchLower = searchTerm.toLowerCase();
-    return (
-      item.eventName.toLowerCase().includes(searchLower) ||
-      item.ticketType.toLowerCase().includes(searchLower) ||
-      item.seller.toLowerCase().includes(searchLower) ||
-      item.location.toLowerCase().includes(searchLower)
-    );
-  });
-  
-  // Sort listings
-  const sortedListings = [...(filteredListings || [])].sort((a, b) => {
-    switch (sortBy) {
-      case 'price-low':
-        return Number(a.price - b.price);
-      case 'price-high':
-        return Number(b.price - a.price);
-      case 'date':
-        return a.eventDate - b.eventDate;
-      case 'recent':
-        return b.listedAt - a.listedAt;
-      default:
-        return 0;
-    }
-  });
-
-  return (
-    <div className="min-h-screen bg-slate-900">
-      {/* Header */}
-      <section className="py-16 bg-gradient-to-br from-slate-900 via-slate-800 to-slate-900">
-        <div className="container mx-auto px-4 text-center">
-          <div className="inline-flex items-center gap-2 mb-6 text-cyan-400">
-            <span className="text-purple-400">🛒</span>
-            <span className="text-sm font-medium">Secondary Market</span>
-          </div>
-          <h1 className="text-4xl font-bold text-white mb-4">Ticket Marketplace</h1>
-          <p className="text-gray-400 max-w-2xl mx-auto">
-            Buy and sell event tickets securely on the blockchain. All transactions are verified and transparent.
-          </p>
-        </div>
-      </section>
-
-      {/* Search and Filter */}
-      <section className="py-8 bg-slate-900">
-        <div className="container mx-auto px-4">
-          <div className="max-w-6xl mx-auto">
-            <div className="flex flex-col md:flex-row justify-between items-center mb-8">
-              <div className="flex flex-col md:flex-row gap-4 w-full md:w-auto">
-                <div className="flex-1">
-                  <input
-                    type="text"
-                    placeholder="Search events, tickets, or sellers..."
-                    value={searchTerm}
-                    onChange={(e) => setSearchTerm(e.target.value)}
-                    className="w-full bg-slate-800 text-white px-4 py-3 rounded-lg border border-slate-700 focus:border-cyan-500 focus:outline-none"
-                  />
-                </div>
-                <div>
-                  <select
-                    value={sortBy}
-                    onChange={(e) => setSortBy(e.target.value)}
-                    className="bg-slate-800 text-white px-4 py-3 rounded-lg border border-slate-700 focus:border-cyan-500 focus:outline-none w-full md:w-auto"
-                    aria-label="Sort marketplace items"
-                  >
-                    <option value="price-low">Price: Low to High</option>
-                    <option value="price-high">Price: High to Low</option>
-                    <option value="date">Event Date</option>
-                    <option value="recent">Recently Listed</option>
-                  </select>
-                </div>
-              </div>
-              
-              <div className="flex gap-3 mt-4 md:mt-0">
-                <Link
-                  href="/marketplace/my-listings"
-                  className="bg-slate-800 hover:bg-slate-700 text-white px-4 py-3 rounded-lg border border-slate-700 transition-colors"
-                >
-                  My Listings
-                </Link>
-                <Link
-                  href="/marketplace/create"
-                  className="bg-gradient-to-r from-cyan-500 to-blue-500 text-white px-4 py-3 rounded-lg hover:from-cyan-400 hover:to-blue-400 transition-all duration-200 font-semibold"
-                >
-                  List Ticket
-                </Link>
-              </div>
-            </div>
-          </div>
-        </div>
-      </section>
-
-      {/* Marketplace Items */}
-      <section className="py-8 bg-slate-900">
-        <div className="container mx-auto px-4">
-          <div className="max-w-6xl mx-auto">
-            {isLoading ? (
-              <div className="text-center py-16">
-                <div className="text-6xl mb-6">⏳</div>
-                <h2 className="text-2xl font-bold text-white mb-4">Loading Marketplace</h2>
-                <p className="text-gray-400">Fetching available tickets...</p>
-              </div>
-            ) : error ? (
-              <div className="text-center py-16">
-                <div className="text-6xl mb-6">⚙️</div>
-                <h2 className="text-2xl font-bold text-white mb-4">Database Not Configured</h2>
-                <p className="text-gray-400 mb-4">
-                  The marketplace requires database configuration to display real listings.
-                </p>
-                <p className="text-sm text-gray-500 mb-8">
-                  Set TURSO_DATABASE_URL and TURSO_AUTH_TOKEN environment variables to enable marketplace functionality.
-                </p>
-                <Link
-                  href="/events"
-                  className="bg-gradient-to-r from-cyan-500 to-blue-500 text-white px-8 py-3 rounded-lg hover:from-cyan-400 hover:to-blue-400 transition-all duration-200 font-semibold"
-                >
-                  Browse Events Instead
-                </Link>
-              </div>
-            ) : sortedListings && sortedListings.length > 0 ? (
-              <div className="grid md:grid-cols-2 lg:grid-cols-3 gap-8">
-                {sortedListings.map((item) => (
-                  <div key={item.id} className="bg-slate-800/90 backdrop-blur-sm rounded-2xl border border-slate-700 overflow-hidden hover:border-cyan-500/50 transition-all duration-300 hover:scale-[1.02]">
-                    {/* Ticket Image */}
-                    <div className="h-48 bg-gradient-to-br from-slate-700 via-slate-600 to-slate-700 relative">
-                      <div className="absolute inset-0 bg-gradient-to-br from-cyan-500/20 via-blue-500/20 to-purple-500/20"></div>
-                      <div className="absolute top-4 left-4 flex gap-2">
-                        {item.verified && (
-                          <span className="bg-green-500/90 text-white px-3 py-1 rounded-full text-xs font-medium flex items-center gap-1">
-                            ✓ Verified
-                          </span>
-                        )}
-                        <span className="bg-slate-800/80 text-orange-400 px-3 py-1 rounded-full text-xs font-medium">
-                          Resale
-                        </span>
-                      </div>
-                      <div className="absolute top-4 right-4">
-                        <span className="bg-cyan-500 text-slate-900 px-3 py-1 rounded-full text-sm font-bold">
-                          {(Number(item.price) / 1e18).toFixed(3)} ETH
-                        </span>
-                      </div>
-                      <div className="absolute inset-0 flex items-center justify-center">
-                        <div className="text-6xl">🎫</div>
-                      </div>
-                    </div>
-
-                    <div className="p-6">
-                      <h3 className="text-xl font-bold text-white mb-2">{item.eventName}</h3>
-                      <p className="text-gray-400 text-sm mb-4">{item.ticketType}</p>
-
-                      {/* Event Details */}
-                      <div className="space-y-2 mb-4">
-                        <div className="flex items-center text-sm text-gray-400">
-                          <span className="text-cyan-400 mr-2">📅</span>
-                          {new Date(item.eventDate * 1000).toLocaleDateString()}
-                        </div>
-                        <div className="flex items-center text-sm text-gray-400">
-                          <span className="text-cyan-400 mr-2">📍</span>
-                          {item.location}
-                        </div>
-                        <div className="flex items-center text-sm text-gray-400">
-                          <span className="text-cyan-400 mr-2">👤</span>
-                          Seller: {item.seller.slice(0, 6)}...{item.seller.slice(-4)}
-                        </div>
-                      </div>
-
-                      {/* Pricing */}
-                      <div className="mb-4 p-3 bg-slate-700/50 rounded-lg">
-                        <div className="flex justify-between items-center">
-                          <span className="text-sm text-gray-400">Current Price</span>
-                          <span className="text-lg font-bold text-cyan-400">{(Number(item.price) / 1e18).toFixed(3)} ETH</span>
-                        </div>
-                        <div className="flex justify-between items-center">
-                          <span className="text-xs text-gray-500">Original Price</span>
-                          <span className="text-sm text-gray-400 line-through">{(Number(item.originalPrice) / 1e18).toFixed(3)} ETH</span>
-                        </div>
-                      </div>
-
-                      {/* Action Buttons */}
-                      <div className="flex gap-2">
-                        <BuyButton listing={item} />
-                        <button className="p-3 border border-slate-600 rounded-lg hover:bg-slate-700 transition-colors">
-                          <span className="text-gray-400">💬</span>
-                        </button>
-                      </div>
-                    </div>
-                  </div>
-                ))}
-              </div>
-            ) : (
-              <div className="text-center py-16">
-                <div className="text-6xl mb-6">🛒</div>
-                <h2 className="text-2xl font-bold text-white mb-4">No Tickets Available</h2>
-                <p className="text-gray-400 mb-8">
-                  {searchTerm ? `No tickets matching "${searchTerm}" were found.` : "Check back later for tickets on the secondary market."}
-                </p>
-                <Link
-                  href="/events"
-                  className="bg-gradient-to-r from-cyan-500 to-blue-500 text-white px-8 py-3 rounded-lg hover:from-cyan-400 hover:to-blue-400 transition-all duration-200 font-semibold"
-                >
-                  Browse Events
-                </Link>
-              </div>
-            )}
-          </div>
-        </div>
-      </section>
-
-      {/* Sell Your Tickets Section */}
-      <section className="py-16 bg-slate-800/30">
-        <div className="container mx-auto px-4 text-center">
-          <h2 className="text-3xl font-bold text-white mb-4">Have Tickets to Sell?</h2>
-          <p className="text-gray-400 mb-8 max-w-2xl mx-auto">
-            List your event tickets on our secure marketplace and reach thousands of potential buyers.
-          </p>
-          <Link href="/marketplace/create" className="bg-gradient-to-r from-purple-500 to-pink-500 text-white px-8 py-3 rounded-lg hover:from-purple-400 hover:to-pink-400 transition-all duration-200 font-semibold">
-            List Your Tickets
-          </Link>
-        </div>
-      </section>
-    </div>
-  );
-};
-
-export default MarketplacePage;
-=======
 import { Metadata } from 'next';
 import ClientWrapper from './ClientWrapper';
 
@@ -347,5 +10,4 @@
 
 export default function MarketplacePage() {
   return <ClientWrapper />;
-}
->>>>>>> 63b7c485
+}