--- conflicted
+++ resolved
@@ -1,15 +1,17 @@
-<<<<<<< HEAD
 "use client";
 
 import React from "react";
 import Link from "next/link";
-import { useAccount } from "wagmi";
+import { useWalletConnection } from '@echain/wallet';
 import { formatEther } from "viem";
-import { EnhancedConnectButton } from "../components/EnhancedConnectButton";
+import { UnifiedConnectButton } from '@echain/wallet/components';
 import { useEventsByOrganizer, useOrganizerMetrics } from "../hooks/useEvents";
 import { readContract } from "../../lib/contract-wrapper";
 import { useQuery } from "@tanstack/react-query";
 import { BarChart3, Users, DollarSign, TrendingUp, Calendar, MapPin } from "lucide-react";
+
+// Prevent static rendering
+export const dynamic = 'force-dynamic';
 
 // Hook to get event metrics
 const useEventMetrics = (event: any) => {
@@ -139,17 +141,20 @@
               <span>{Math.round((metrics.soldTickets / event.maxTickets) * 100)}%</span>
             </div>
             <div className="w-full bg-slate-700 rounded-full h-2">
-              {/* dynamic width requires inline style — allow this specific case */}
-              {/* eslint-disable-next-line react/forbid-dom-props, react/no-unknown-property */}
-              <div
-                className={`h-2 rounded-full transition-all duration-500 ${
-                  metrics.soldTickets / event.maxTickets > 0.8 ? 'bg-gradient-to-r from-red-500 to-orange-500' :
-                  metrics.soldTickets / event.maxTickets > 0.5 ? 'bg-gradient-to-r from-yellow-500 to-orange-500' :
-                  'bg-gradient-to-r from-cyan-500 to-blue-500'
-                }`}
-                style={{ width: `${Math.min((metrics.soldTickets / event.maxTickets) * 100, 100)}%` }}
-              ></div>
-            </div>
+              <div className={`progress-fill ${
+                metrics.soldTickets / event.maxTickets > 0.8 ? 'bg-gradient-to-r from-red-500 to-orange-500' :
+                metrics.soldTickets / event.maxTickets > 0.5 ? 'bg-gradient-to-r from-yellow-500 to-orange-500' :
+                'bg-gradient-to-r from-cyan-500 to-blue-500'
+              }`}></div>
+            </div>
+            <style jsx>{`
+              .progress-fill {
+                width: ${Math.min((metrics.soldTickets / event.maxTickets) * 100, 100)}%;
+                height: 0.5rem;
+                border-radius: 9999px;
+                transition: all 0.5s;
+              }
+            `}</style>
           </div>
         </div>
 
@@ -173,7 +178,7 @@
 };
 
 const MyEventsPage: React.FC = () => {
-  const { address, isConnected } = useAccount();
+  const { address, isConnected } = useWalletConnection();
   const { data: events = [], isLoading } = useEventsByOrganizer();
   const { data: metrics } = useOrganizerMetrics();
 
@@ -186,7 +191,9 @@
           <p className="text-gray-400 mb-8 max-w-md mx-auto">
             Connect your wallet to view and manage your events.
           </p>
-          <EnhancedConnectButton />
+          <div className="flex justify-center">
+            <UnifiedConnectButton />
+          </div>
         </div>
       </div>
     );
@@ -308,324 +315,4 @@
   );
 };
 
-export default MyEventsPage;
-=======
-"use client";
-
-import React from "react";
-import Link from "next/link";
-import { useWalletConnection } from '@echain/wallet';
-import { formatEther } from "viem";
-import { UnifiedConnectButton } from '@echain/wallet/components';
-import { useEventsByOrganizer, useOrganizerMetrics } from "../hooks/useEvents";
-import { readContract } from "../../lib/contract-wrapper";
-import { useQuery } from "@tanstack/react-query";
-import { BarChart3, Users, DollarSign, TrendingUp, Calendar, MapPin } from "lucide-react";
-
-// Prevent static rendering
-export const dynamic = 'force-dynamic';
-
-// Hook to get event metrics
-const useEventMetrics = (event: any) => {
-  return useQuery({
-    queryKey: ['event-metrics', event?.id, event?.ticketContract],
-    queryFn: async () => {
-      if (!event?.ticketContract) {
-        return {
-          soldTickets: 0,
-          revenue: '0',
-          attendanceRate: 0,
-          poapClaims: 0,
-          status: event?.isActive ? 'active' : 'inactive'
-        };
-      }
-
-      try {
-        // Get real sold tickets from blockchain
-        const soldTickets = await readContract(
-          'EventTicket',
-          'totalSold',
-          [],
-          event.ticketContract
-        );
-
-        const soldTicketsNum = Number(soldTickets);
-        const revenue = soldTicketsNum * Number(formatEther(event.ticketPrice));
-
-        // Estimate POAP claims (in production, you'd query the POAP contract)
-        const poapClaims = Math.floor(soldTicketsNum * 0.7); // Estimate 70% claim rate
-
-        // Calculate attendance rate (simplified)
-        const attendanceRate = soldTicketsNum > 0 ? (poapClaims / soldTicketsNum) * 100 : 0;
-
-        return {
-          soldTickets: soldTicketsNum,
-          revenue: revenue.toFixed(3),
-          attendanceRate: Math.round(attendanceRate),
-          poapClaims,
-          status: event.isActive ? 'active' : 'inactive'
-        };
-      } catch (error) {
-        console.error('Error fetching event metrics:', error);
-        return {
-          soldTickets: 0,
-          revenue: '0',
-          attendanceRate: 0,
-          poapClaims: 0,
-          status: event?.isActive ? 'active' : 'inactive'
-        };
-      }
-    },
-    enabled: !!event?.ticketContract,
-    refetchInterval: 60000, // Refresh every minute
-  });
-};
-
-// Event Card Component
-const EventCard: React.FC<{ event: any }> = ({ event }) => {
-  const metricsQuery = useEventMetrics(event);
-  const metrics = metricsQuery.data || { soldTickets: 0, revenue: '0', attendanceRate: 0, poapClaims: 0, status: 'active' };
-
-  return (
-    <div className="bg-slate-800/90 backdrop-blur-sm rounded-2xl border border-slate-700 p-6 hover:border-cyan-500/50 transition-all duration-300">
-      <div className="flex justify-between items-start">
-        <div className="flex-1">
-          <div className="flex items-center gap-3 mb-4">
-            <h3 className="text-xl font-bold text-white">{event.name}</h3>
-            <span className={`px-3 py-1 rounded-full text-xs font-medium ${
-              metrics.status === 'active' ? 'bg-green-500/20 text-green-400' : 'bg-red-500/20 text-red-400'
-            }`}>
-              {metrics.status}
-            </span>
-          </div>
-
-          {/* Event Details */}
-          <div className="grid md:grid-cols-2 gap-4 mb-4 text-sm text-gray-400">
-            <div className="flex items-center gap-2">
-              <MapPin className="w-4 h-4" />
-              <span>{event.venue || 'Venue TBA'}</span>
-            </div>
-            <div className="flex items-center gap-2">
-              <Calendar className="w-4 h-4" />
-              <span>{new Date(event.startTime * 1000).toLocaleDateString()}</span>
-            </div>
-          </div>
-
-          {/* Metrics Grid */}
-          <div className="grid grid-cols-2 md:grid-cols-4 gap-4 mb-4">
-            <div className="bg-slate-700/30 rounded-lg p-3">
-              <div className="flex items-center gap-2 mb-1">
-                <Users className="w-4 h-4 text-blue-400" />
-                <span className="text-xs text-gray-400">Sold</span>
-              </div>
-              <p className="text-white font-semibold">{metrics.soldTickets}/{event.maxTickets}</p>
-            </div>
-
-            <div className="bg-slate-700/30 rounded-lg p-3">
-              <div className="flex items-center gap-2 mb-1">
-                <DollarSign className="w-4 h-4 text-green-400" />
-                <span className="text-xs text-gray-400">Revenue</span>
-              </div>
-              <p className="text-white font-semibold">{metrics.revenue} ETH</p>
-            </div>
-
-            <div className="bg-slate-700/30 rounded-lg p-3">
-              <div className="flex items-center gap-2 mb-1">
-                <TrendingUp className="w-4 h-4 text-purple-400" />
-                <span className="text-xs text-gray-400">Attendance</span>
-              </div>
-              <p className="text-white font-semibold">{metrics.attendanceRate}%</p>
-            </div>
-
-            <div className="bg-slate-700/30 rounded-lg p-3">
-              <div className="flex items-center gap-2 mb-1">
-                <BarChart3 className="w-4 h-4 text-orange-400" />
-                <span className="text-xs text-gray-400">POAPs</span>
-              </div>
-              <p className="text-white font-semibold">{metrics.poapClaims}</p>
-            </div>
-          </div>
-
-          {/* Progress Bar */}
-          <div className="mb-4">
-            <div className="flex justify-between text-sm text-gray-400 mb-1">
-              <span>Sales Progress</span>
-              <span>{Math.round((metrics.soldTickets / event.maxTickets) * 100)}%</span>
-            </div>
-            <div className="w-full bg-slate-700 rounded-full h-2">
-              <div className={`progress-fill ${
-                metrics.soldTickets / event.maxTickets > 0.8 ? 'bg-gradient-to-r from-red-500 to-orange-500' :
-                metrics.soldTickets / event.maxTickets > 0.5 ? 'bg-gradient-to-r from-yellow-500 to-orange-500' :
-                'bg-gradient-to-r from-cyan-500 to-blue-500'
-              }`}></div>
-            </div>
-            <style jsx>{`
-              .progress-fill {
-                width: ${Math.min((metrics.soldTickets / event.maxTickets) * 100, 100)}%;
-                height: 0.5rem;
-                border-radius: 9999px;
-                transition: all 0.5s;
-              }
-            `}</style>
-          </div>
-        </div>
-
-        <div className="flex gap-2 ml-4">
-          <Link
-            href={`/events/${event.id}`}
-            className="bg-slate-700 text-white px-4 py-2 rounded-lg hover:bg-slate-600 transition-colors text-sm"
-          >
-            View Event
-          </Link>
-          <Link
-            href={`/events/${event.id}/manage`}
-            className="bg-cyan-500 text-black px-4 py-2 rounded-lg hover:bg-cyan-400 transition-colors text-sm"
-          >
-            Manage
-          </Link>
-        </div>
-      </div>
-    </div>
-  );
-};
-
-const MyEventsPage: React.FC = () => {
-  const { address, isConnected } = useWalletConnection();
-  const { data: events = [], isLoading } = useEventsByOrganizer();
-  const { data: metrics } = useOrganizerMetrics();
-
-  if (!isConnected) {
-    return (
-      <div className="min-h-screen bg-slate-900 flex items-center justify-center">
-        <div className="text-center">
-          <div className="text-6xl mb-6">🔗</div>
-          <h1 className="text-3xl font-bold text-white mb-4">Connect Your Wallet</h1>
-          <p className="text-gray-400 mb-8 max-w-md mx-auto">
-            Connect your wallet to view and manage your events.
-          </p>
-          <div className="flex justify-center">
-            <UnifiedConnectButton />
-          </div>
-        </div>
-      </div>
-    );
-  }
-
-  return (
-    <div className="min-h-screen bg-slate-900">
-      {/* Header */}
-      <section className="py-16 bg-gradient-to-br from-slate-900 via-slate-800 to-slate-900">
-        <div className="container mx-auto px-4">
-          <div className="flex justify-between items-center">
-            <div>
-              <div className="inline-flex items-center gap-2 mb-6 text-cyan-400">
-                <span className="text-purple-400">📅</span>
-                <span className="text-sm font-medium">My Events</span>
-              </div>
-              <h1 className="text-4xl font-bold text-white mb-4">Manage Your Events</h1>
-              <p className="text-gray-400 max-w-2xl">
-                {/* eslint-disable-next-line react/no-unescaped-entities */}
-                View, manage, and track all events you've created on the blockchain.
-              </p>
-            </div>
-            <Link
-              href="/events/create"
-              className="bg-gradient-to-r from-cyan-500 to-blue-500 text-white px-6 py-3 rounded-lg hover:from-cyan-400 hover:to-blue-400 transition-all duration-200 font-semibold"
-            >
-              Create New Event
-            </Link>
-          </div>
-
-          {/* Metrics Overview */}
-          {events.length > 0 && metrics && (
-            <div className="mt-8 grid grid-cols-1 md:grid-cols-4 gap-6">
-              <div className="bg-slate-800/50 backdrop-blur-sm rounded-2xl border border-slate-700 p-6">
-                <div className="flex items-center gap-3 mb-4">
-                  <div className="p-3 bg-blue-500/20 rounded-lg">
-                    <Calendar className="w-6 h-6 text-blue-400" />
-                  </div>
-                </div>
-                <h3 className="text-2xl font-bold text-white mb-1">{metrics.totalEvents}</h3>
-                <p className="text-gray-400 text-sm">Total Events</p>
-              </div>
-
-              <div className="bg-slate-800/50 backdrop-blur-sm rounded-2xl border border-slate-700 p-6">
-                <div className="flex items-center gap-3 mb-4">
-                  <div className="p-3 bg-green-500/20 rounded-lg">
-                    <Users className="w-6 h-6 text-green-400" />
-                  </div>
-                </div>
-                <h3 className="text-2xl font-bold text-white mb-1">
-                  {metrics.totalTicketsSold}
-                </h3>
-                <p className="text-gray-400 text-sm">Tickets Sold</p>
-              </div>
-
-              <div className="bg-slate-800/50 backdrop-blur-sm rounded-2xl border border-slate-700 p-6">
-                <div className="flex items-center gap-3 mb-4">
-                  <div className="p-3 bg-purple-500/20 rounded-lg">
-                    <DollarSign className="w-6 h-6 text-purple-400" />
-                  </div>
-                </div>
-                <h3 className="text-2xl font-bold text-white mb-1">
-                  {metrics.totalRevenue}
-                </h3>
-                <p className="text-gray-400 text-sm">Total Revenue (ETH)</p>
-              </div>
-
-              <div className="bg-slate-800/50 backdrop-blur-sm rounded-2xl border border-slate-700 p-6">
-                <div className="flex items-center gap-3 mb-4">
-                  <div className="p-3 bg-orange-500/20 rounded-lg">
-                    <BarChart3 className="w-6 h-6 text-orange-400" />
-                  </div>
-                </div>
-                <h3 className="text-2xl font-bold text-white mb-1">
-                  {metrics.totalPOAPClaims}
-                </h3>
-                <p className="text-gray-400 text-sm">POAP Claims</p>
-              </div>
-            </div>
-          )}
-        </div>
-      </section>
-
-      {/* Events List */}
-      <section className="py-8 bg-slate-900">
-        <div className="container mx-auto px-4">
-          {isLoading ? (
-            <div className="text-center">
-              <div className="animate-spin rounded-full h-12 w-12 border-b-2 border-cyan-500 mx-auto"></div>
-              <p className="mt-4 text-gray-400">Loading your events...</p>
-            </div>
-          ) : events.length > 0 ? (
-            <div className="max-w-6xl mx-auto">
-              <div className="grid gap-6">
-                {events.map((event) => (
-                  <EventCard key={event.id} event={event} />
-                ))}
-              </div>
-            </div>
-          ) : (
-            <div className="text-center py-16">
-              <div className="text-6xl mb-6">📅</div>
-              <h2 className="text-2xl font-bold text-white mb-4">No Events Yet</h2>
-              <p className="text-gray-400 mb-8 max-w-md mx-auto">
-                {/* eslint-disable-next-line react/no-unescaped-entities */}
-                You haven't created any events yet. Start by creating your first blockchain event.
-              </p>
-              <Link
-                href="/events/create"
-                className="bg-gradient-to-r from-cyan-500 to-blue-500 text-white px-8 py-3 rounded-lg hover:from-cyan-400 hover:to-blue-400 transition-all duration-200 font-semibold"
-              >
-                Create Your First Event
-              </Link>
-            </div>
-          )}
-        </div>
-      </section>
-    </div>
-  );
-};
-
-export default MyEventsPage;
->>>>>>> 63b7c485
+export default MyEventsPage;