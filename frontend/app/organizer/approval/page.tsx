--- conflicted
+++ resolved
@@ -1,73 +1,3 @@
-<<<<<<< HEAD
-'use client';
-
-// Force dynamic rendering to avoid prerendering issues with Web3 hooks
-export const dynamic = 'force-dynamic';
-
-import { OrganizerApprovalDashboard } from '@/components/organizer/OrganizerApprovalDashboard';
-import { useRouter } from 'next/navigation';
-
-export default function OrganizerApprovalPage() {
-  const router = useRouter();
-
-  const handleApprovalSuccess = () => {
-    // Redirect to create event page or dashboard
-    router.push('/events/create');
-  };
-
-  return (
-    <div className="min-h-screen bg-gradient-to-br from-slate-900 via-slate-800 to-slate-900">
-      <div className="container mx-auto px-4 py-8">
-        <div className="max-w-2xl mx-auto">
-          <div className="text-center mb-8">
-            <h1 className="text-4xl font-bold text-white mb-4">
-              Become an Event Organizer
-            </h1>
-            <p className="text-xl text-gray-300">
-              Join our community of verified organizers and start creating amazing events
-            </p>
-          </div>
-
-          <OrganizerApprovalDashboard onApprovalSuccess={handleApprovalSuccess} />
-
-          <div className="mt-8 text-center">
-            <div className="bg-slate-800/50 backdrop-blur-sm rounded-2xl border border-slate-700 p-6">
-              <h3 className="text-lg font-semibold text-white mb-4">
-                What you get as a verified organizer:
-              </h3>
-              <div className="grid grid-cols-1 md:grid-cols-2 gap-4 text-left">
-                <div className="flex items-center gap-3">
-                  <div className="w-2 h-2 bg-cyan-400 rounded-full"></div>
-                  <span className="text-gray-300">Create unlimited events</span>
-                </div>
-                <div className="flex items-center gap-3">
-                  <div className="w-2 h-2 bg-cyan-400 rounded-full"></div>
-                  <span className="text-gray-300">Access to organizer dashboard</span>
-                </div>
-                <div className="flex items-center gap-3">
-                  <div className="w-2 h-2 bg-cyan-400 rounded-full"></div>
-                  <span className="text-gray-300">Priority support</span>
-                </div>
-                <div className="flex items-center gap-3">
-                  <div className="w-2 h-2 bg-cyan-400 rounded-full"></div>
-                  <span className="text-gray-300">Revenue sharing opportunities</span>
-                </div>
-                <div className="flex items-center gap-3">
-                  <div className="w-2 h-2 bg-cyan-400 rounded-full"></div>
-                  <span className="text-gray-300">Community recognition</span>
-                </div>
-                <div className="flex items-center gap-3">
-                  <div className="w-2 h-2 bg-cyan-400 rounded-full"></div>
-                  <span className="text-gray-300">Advanced analytics</span>
-                </div>
-              </div>
-            </div>
-          </div>
-        </div>
-      </div>
-    </div>
-  );
-=======
 'use client';
 
 import { OrganizerApprovalDashboard } from '@/components/organizer/OrganizerApprovalDashboard';
@@ -136,5 +66,4 @@
       </div>
     </div>
   );
->>>>>>> 63b7c485
 }