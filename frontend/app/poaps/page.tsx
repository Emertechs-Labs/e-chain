<<<<<<< HEAD
"use client";

import React from "react";
import { useAccount } from "wagmi";
import { useQuery } from "@tanstack/react-query";
import { readContract } from "../../lib/contract-wrapper";
import { CONTRACT_ADDRESSES } from "../../lib/contracts";
import Link from "next/link";
import { RewardsDashboard } from "@/components/rewards/RewardsDashboard";

interface POAP {
  id: string;
  eventId: number;
  eventName: string;
  claimDate: number;
  rarity: "Common" | "Rare" | "Epic" | "Legendary";
  imageUrl?: string;
  description: string;
}

// Hook to fetch user's POAPs
const useUserPOAPs = () => {
  const { address } = useAccount();

  return useQuery({
    queryKey: ['user-poaps', address],
    queryFn: async (): Promise<POAP[]> => {
      if (!address) return [];

      try {
        // Get user's POAP balance (with automatic fallback)
        const balance = await readContract(
          'POAPAttendance',
          'balanceOf',
          [address]
        );

        console.log('POAP balance for user:', balance);

        const poaps: POAP[] = [];

        // Get each POAP token
        for (let i = 0; i < Number(balance); i++) {
          try {
            // Get token ID by index (with automatic fallback)
            const tokenId = await readContract(
              'POAPAttendance',
              'tokenOfOwnerByIndex',
              [address, i]
            );

            // Get attendance data (with automatic fallback)
            const attendanceData = await readContract(
              'POAPAttendance',
              'getAttendance',
              [tokenId]
            );

            // Get event data (with automatic fallback)
            const eventData = await readContract(
              'EventFactory',
              'getEvent',
              [attendanceData.eventId]
            );

            // Determine rarity based on some logic (could be based on event popularity, etc.)
            const rarity = getRarityForEvent(Number(attendanceData.eventId));

            poaps.push({
              id: tokenId.toString(),
              eventId: Number(attendanceData.eventId),
              eventName: eventData.name || `Event ${attendanceData.eventId}`,
              claimDate: Number(attendanceData.timestamp),
              rarity: rarity,
              description: `Attended ${eventData.name || `Event ${attendanceData.eventId}`}. This POAP represents your participation and becomes part of your permanent on-chain record.`
            });
          } catch (error) {
            console.error(`Error fetching POAP ${i}:`, error);
          }
        }

        return poaps;
      } catch (error) {
        console.error('Error fetching user POAPs:', error);
        // Return empty array instead of throwing error to prevent the "K" error
        return [];
      }
    },
    enabled: !!address,
    // Add retry and error handling
    retry: (failureCount, error) => {
      // Don't retry if it's a contract call error (likely no POAPs minted)
      if (error?.message?.includes('execution reverted') || error?.message?.includes('call revert')) {
        return false;
      }
      // Retry up to 2 times for network errors
      return failureCount < 2;
    },
    staleTime: 1000 * 60 * 5, // Cache for 5 minutes
  });
};

// Helper function to determine POAP rarity (can be customized)
const getRarityForEvent = (eventId: number): POAP["rarity"] => {
  // Simple rarity logic - can be enhanced based on event data
  const rarityMap: Record<number, POAP["rarity"]> = {
    1: "Epic",
    2: "Rare",
    3: "Legendary"
  };
  return rarityMap[eventId] || "Common";
};

const POAPsPage: React.FC = () => {
  const { isConnected } = useAccount();
  const { data: poaps = [], isLoading } = useUserPOAPs();

  const getRarityColor = (rarity: POAP["rarity"]) => {
    switch (rarity) {
      case "Common": return "text-gray-400 border-gray-600";
      case "Rare": return "text-blue-400 border-blue-600";
      case "Epic": return "text-purple-400 border-purple-600";
      case "Legendary": return "text-yellow-400 border-yellow-600";
      default: return "text-gray-400 border-gray-600";
    }
  };

  const getRarityBg = (rarity: POAP["rarity"]) => {
    switch (rarity) {
      case "Common": return "bg-gray-500/20";
      case "Rare": return "bg-blue-500/20";
      case "Epic": return "bg-purple-500/20";
      case "Legendary": return "bg-yellow-500/20";
      default: return "bg-gray-500/20";
    }
  };

  if (!isConnected) {
    return (
      <div className="min-h-screen bg-slate-900 flex items-center justify-center">
        <div className="text-center">
          <div className="text-6xl mb-6">🏆</div>
          <h2 className="text-3xl font-bold text-white mb-4">Connect Your Wallet</h2>
          <p className="text-gray-400 mb-8">Connect your wallet to view your POAP collection</p>
          <div className="bg-gradient-to-r from-cyan-500 to-blue-500 text-white px-6 py-2 rounded-lg cursor-pointer">
            Connect Wallet
          </div>
        </div>
      </div>
    );
  }

  return (
    <div className="min-h-screen bg-slate-900">
      {/* Header */}
      <section className="py-16 bg-gradient-to-br from-slate-900 via-slate-800 to-slate-900">
        <div className="container mx-auto px-4">
          <div className="flex justify-between items-center">
            <div>
              <div className="inline-flex items-center gap-2 mb-6 text-cyan-400">
                <span className="text-purple-400">🏆</span>
                <span className="text-sm font-medium">POAP Collection</span>
              </div>
              <h1 className="text-4xl font-bold text-white mb-4">My POAPs</h1>
              <p className="text-gray-400 max-w-2xl">
                Your Proof of Attendance Protocol certificates. Each POAP represents a unique event experience and becomes part of your permanent on-chain record.
              </p>
            </div>
            <div className="text-right">
              <div className="text-3xl font-bold text-cyan-400 mb-1">{poaps.length}</div>
              <div className="text-gray-400 text-sm">Total POAPs</div>
            </div>
          </div>
        </div>
      </section>

      {/* POAPs Grid */}
      <section className="py-8 bg-slate-900">
        <div className="container mx-auto px-4">
          {isLoading ? (
            <div className="text-center">
              <div className="animate-spin rounded-full h-12 w-12 border-b-2 border-cyan-500 mx-auto"></div>
              <p className="mt-4 text-gray-400">Loading your POAP collection...</p>
            </div>
          ) : poaps.length > 0 ? (
            <div className="max-w-6xl mx-auto">
              <div className="grid md:grid-cols-2 lg:grid-cols-3 gap-6">
                {poaps.map((poap) => (
                  <div key={poap.id} className="bg-slate-800/90 backdrop-blur-sm rounded-2xl border border-slate-700 overflow-hidden hover:border-cyan-500/50 transition-all duration-300 hover:scale-[1.02]">
                    {/* POAP Visual */}
                    <div className="h-48 bg-gradient-to-br from-slate-700 via-slate-600 to-slate-700 relative">
                      <div className="absolute inset-0 bg-gradient-to-br from-cyan-500/20 via-blue-500/20 to-purple-500/20"></div>
                      <div className="absolute top-4 left-4">
                        <span className={`px-3 py-1 rounded-full text-xs font-bold border ${getRarityColor(poap.rarity)} ${getRarityBg(poap.rarity)}`}>
                          {poap.rarity}
                        </span>
                      </div>
                      <div className="absolute inset-0 flex items-center justify-center">
                        <div className="text-6xl">🏆</div>
                      </div>
                    </div>

                    {/* POAP Details */}
                    <div className="p-6">
                      <h3 className="text-xl font-bold text-white mb-2">{poap.eventName}</h3>
                      <p className="text-gray-400 text-sm mb-4 leading-relaxed">
                        {poap.description}
                      </p>

                      <div className="space-y-2 mb-4">
                        <div className="flex justify-between text-sm">
                          <span className="text-gray-400">Claimed:</span>
                          <span className="text-white">
                            {new Date(poap.claimDate * 1000).toLocaleDateString()}
                          </span>
                        </div>
                        <div className="flex justify-between text-sm">
                          <span className="text-gray-400">Event ID:</span>
                          <span className="text-cyan-400">#{poap.eventId}</span>
                        </div>
                      </div>

                      {/* Actions */}
                      <div className="flex gap-2">
                        <Link
                          href={`/events/${poap.eventId}`}
                          className="flex-1 bg-slate-700 text-white text-center py-2 rounded-lg hover:bg-slate-600 transition-colors text-sm"
                        >
                          View Event
                        </Link>
                        <button className="bg-cyan-500 text-black px-4 py-2 rounded-lg hover:bg-cyan-400 transition-colors text-sm">
                          Share
                        </button>
                      </div>
                    </div>
                  </div>
                ))}
              </div>
            </div>
          ) : (
            <div className="text-center py-16">
              <div className="text-6xl mb-6">🏆</div>
              <h2 className="text-2xl font-bold text-white mb-4">No POAPs Yet</h2>
              <p className="text-gray-400 mb-8 max-w-md mx-auto">
                {/* eslint-disable-next-line react/no-unescaped-entities */}
                You haven't collected any Proof of Attendance certificates yet. Attend events and claim your POAPs to build your on-chain event history!
              </p>
              <Link
                href="/events"
                className="bg-gradient-to-r from-cyan-500 to-blue-500 text-white px-8 py-3 rounded-lg hover:from-cyan-400 hover:to-blue-400 transition-all duration-200 font-semibold"
              >
                Browse Events
              </Link>
            </div>
          )}
        </div>
      </section>

      {/* Rewards Dashboard */}
      <section className="py-16 bg-slate-800/30">
        <div className="container mx-auto px-4">
          <RewardsDashboard />
        </div>
      </section>

      {/* Collection Stats */}
      {poaps.length > 0 && (
        <section className="py-16 bg-slate-800/30">
          <div className="container mx-auto px-4">
            <div className="max-w-4xl mx-auto">
              <h2 className="text-2xl font-bold text-white mb-8 text-center">Collection Stats</h2>
              <div className="grid md:grid-cols-4 gap-6">
                <div className="bg-slate-800/50 backdrop-blur-sm p-6 rounded-2xl border border-slate-700 text-center">
                  <div className="text-3xl font-bold text-cyan-400 mb-1">{poaps.length}</div>
                  <div className="text-gray-400 text-sm">Total POAPs</div>
                </div>
                <div className="bg-slate-800/50 backdrop-blur-sm p-6 rounded-2xl border border-slate-700 text-center">
                  <div className="text-3xl font-bold text-yellow-400 mb-1">
                    {poaps.filter(p => p.rarity === "Legendary").length}
                  </div>
                  <div className="text-gray-400 text-sm">Legendary</div>
                </div>
                <div className="bg-slate-800/50 backdrop-blur-sm p-6 rounded-2xl border border-slate-700 text-center">
                  <div className="text-3xl font-bold text-purple-400 mb-1">
                    {poaps.filter(p => p.rarity === "Epic").length}
                  </div>
                  <div className="text-gray-400 text-sm">Epic</div>
                </div>
                <div className="bg-slate-800/50 backdrop-blur-sm p-6 rounded-2xl border border-slate-700 text-center">
                  <div className="text-3xl font-bold text-blue-400 mb-1">
                    {poaps.filter(p => p.rarity === "Rare").length}
                  </div>
                  <div className="text-gray-400 text-sm">Rare</div>
                </div>
              </div>

              {/* Achievement Message */}
              <div className="mt-8 text-center">
                <div className="bg-gradient-to-r from-cyan-500/10 to-blue-500/10 border border-cyan-500/20 rounded-2xl p-6">
                  <h3 className="text-xl font-bold text-white mb-2">🏆 Event Enthusiast</h3>
                  <p className="text-gray-400">
                    {/* eslint-disable-next-line react/no-unescaped-entities */}
                    You've attended {poaps.length} events and collected {poaps.length} unique POAPs.
                    Your on-chain event history is growing!
                  </p>
                </div>
              </div>
            </div>
          </div>
        </section>
      )}
    </div>
  );
};

export default POAPsPage;
=======
"use client";

import React from "react";
import { useAccount } from "wagmi";
import { useQuery } from "@tanstack/react-query";
import { readContract } from "../../lib/contract-wrapper";
import { CONTRACT_ADDRESSES } from "../../lib/contracts";
import Link from "next/link";
import { RewardsDashboard } from "@/components/rewards/RewardsDashboard";

// Prevent static rendering
export const dynamic = 'force-dynamic';

interface POAP {
  id: string;
  eventId: number;
  eventName: string;
  claimDate: number;
  rarity: "Common" | "Rare" | "Epic" | "Legendary";
  imageUrl?: string;
  description: string;
}

// Hook to fetch user's POAPs
const useUserPOAPs = () => {
  const { address } = useAccount();

  return useQuery({
    queryKey: ['user-poaps', address],
    queryFn: async (): Promise<POAP[]> => {
      if (!address) return [];

      try {
        // Get user's POAP balance (with automatic fallback)
        const balance = await readContract(
          'POAPAttendance',
          'balanceOf',
          [address]
        );

        console.log('POAP balance for user:', balance);

        const poaps: POAP[] = [];

        // Get each POAP token
        for (let i = 0; i < Number(balance); i++) {
          try {
            // Get token ID by index (with automatic fallback)
            const tokenId = await readContract(
              'POAPAttendance',
              'tokenOfOwnerByIndex',
              [address, i]
            );

            // Get attendance data (with automatic fallback)
            const attendanceData = await readContract(
              'POAPAttendance',
              'getAttendance',
              [tokenId]
            );

            // Get event data (with automatic fallback)
            const eventData = await readContract(
              'EventFactory',
              'getEvent',
              [attendanceData.eventId]
            );

            // Determine rarity based on some logic (could be based on event popularity, etc.)
            const rarity = getRarityForEvent(Number(attendanceData.eventId));

            poaps.push({
              id: tokenId.toString(),
              eventId: Number(attendanceData.eventId),
              eventName: eventData.name || `Event ${attendanceData.eventId}`,
              claimDate: Number(attendanceData.timestamp),
              rarity: rarity,
              description: `Attended ${eventData.name || `Event ${attendanceData.eventId}`}. This POAP represents your participation and becomes part of your permanent on-chain record.`
            });
          } catch (error) {
            console.error(`Error fetching POAP ${i}:`, error);
          }
        }

        return poaps;
      } catch (error) {
        console.error('Error fetching user POAPs:', error);
        // Return empty array instead of throwing error to prevent the "K" error
        return [];
      }
    },
    enabled: !!address,
    // Add retry and error handling
    retry: (failureCount, error) => {
      // Don't retry if it's a contract call error (likely no POAPs minted)
      if (error?.message?.includes('execution reverted') || error?.message?.includes('call revert')) {
        return false;
      }
      // Retry up to 2 times for network errors
      return failureCount < 2;
    },
    staleTime: 1000 * 60 * 5, // Cache for 5 minutes
  });
};

// Helper function to determine POAP rarity (can be customized)
const getRarityForEvent = (eventId: number): POAP["rarity"] => {
  // Simple rarity logic - can be enhanced based on event data
  const rarityMap: Record<number, POAP["rarity"]> = {
    1: "Epic",
    2: "Rare",
    3: "Legendary"
  };
  return rarityMap[eventId] || "Common";
};

const POAPsPage: React.FC = () => {
  const { isConnected } = useAccount();
  const { data: poaps = [], isLoading } = useUserPOAPs();

  const getRarityColor = (rarity: POAP["rarity"]) => {
    switch (rarity) {
      case "Common": return "text-gray-400 border-gray-600";
      case "Rare": return "text-blue-400 border-blue-600";
      case "Epic": return "text-purple-400 border-purple-600";
      case "Legendary": return "text-yellow-400 border-yellow-600";
      default: return "text-gray-400 border-gray-600";
    }
  };

  const getRarityBg = (rarity: POAP["rarity"]) => {
    switch (rarity) {
      case "Common": return "bg-gray-500/20";
      case "Rare": return "bg-blue-500/20";
      case "Epic": return "bg-purple-500/20";
      case "Legendary": return "bg-yellow-500/20";
      default: return "bg-gray-500/20";
    }
  };

  if (!isConnected) {
    return (
      <div className="min-h-screen bg-slate-900 flex items-center justify-center">
        <div className="text-center">
          <div className="text-6xl mb-6">🏆</div>
          <h2 className="text-3xl font-bold text-white mb-4">Connect Your Wallet</h2>
          <p className="text-gray-400 mb-8">Connect your wallet to view your POAP collection</p>
          <div className="bg-gradient-to-r from-cyan-500 to-blue-500 text-white px-6 py-2 rounded-lg cursor-pointer">
            Connect Wallet
          </div>
        </div>
      </div>
    );
  }

  return (
    <div className="min-h-screen bg-slate-900">
      {/* Header */}
      <section className="py-16 bg-gradient-to-br from-slate-900 via-slate-800 to-slate-900">
        <div className="container mx-auto px-4">
          <div className="flex justify-between items-center">
            <div>
              <div className="inline-flex items-center gap-2 mb-6 text-cyan-400">
                <span className="text-purple-400">🏆</span>
                <span className="text-sm font-medium">POAP Collection</span>
              </div>
              <h1 className="text-4xl font-bold text-white mb-4">My POAPs</h1>
              <p className="text-gray-400 max-w-2xl">
                Your Proof of Attendance Protocol certificates. Each POAP represents a unique event experience and becomes part of your permanent on-chain record.
              </p>
            </div>
            <div className="text-right">
              <div className="text-3xl font-bold text-cyan-400 mb-1">{poaps.length}</div>
              <div className="text-gray-400 text-sm">Total POAPs</div>
            </div>
          </div>
        </div>
      </section>

      {/* POAPs Grid */}
      <section className="py-8 bg-slate-900">
        <div className="container mx-auto px-4">
          {isLoading ? (
            <div className="text-center">
              <div className="animate-spin rounded-full h-12 w-12 border-b-2 border-cyan-500 mx-auto"></div>
              <p className="mt-4 text-gray-400">Loading your POAP collection...</p>
            </div>
          ) : poaps.length > 0 ? (
            <div className="max-w-6xl mx-auto">
              <div className="grid md:grid-cols-2 lg:grid-cols-3 gap-6">
                {poaps.map((poap) => (
                  <div key={poap.id} className="bg-slate-800/90 backdrop-blur-sm rounded-2xl border border-slate-700 overflow-hidden hover:border-cyan-500/50 transition-all duration-300 hover:scale-[1.02]">
                    {/* POAP Visual */}
                    <div className="h-48 bg-gradient-to-br from-slate-700 via-slate-600 to-slate-700 relative">
                      <div className="absolute inset-0 bg-gradient-to-br from-cyan-500/20 via-blue-500/20 to-purple-500/20"></div>
                      <div className="absolute top-4 left-4">
                        <span className={`px-3 py-1 rounded-full text-xs font-bold border ${getRarityColor(poap.rarity)} ${getRarityBg(poap.rarity)}`}>
                          {poap.rarity}
                        </span>
                      </div>
                      <div className="absolute inset-0 flex items-center justify-center">
                        <div className="text-6xl">🏆</div>
                      </div>
                    </div>

                    {/* POAP Details */}
                    <div className="p-6">
                      <h3 className="text-xl font-bold text-white mb-2">{poap.eventName}</h3>
                      <p className="text-gray-400 text-sm mb-4 leading-relaxed">
                        {poap.description}
                      </p>

                      <div className="space-y-2 mb-4">
                        <div className="flex justify-between text-sm">
                          <span className="text-gray-400">Claimed:</span>
                          <span className="text-white">
                            {new Date(poap.claimDate * 1000).toLocaleDateString()}
                          </span>
                        </div>
                        <div className="flex justify-between text-sm">
                          <span className="text-gray-400">Event ID:</span>
                          <span className="text-cyan-400">#{poap.eventId}</span>
                        </div>
                      </div>

                      {/* Actions */}
                      <div className="flex gap-2">
                        <Link
                          href={`/events/${poap.eventId}`}
                          className="flex-1 bg-slate-700 text-white text-center py-2 rounded-lg hover:bg-slate-600 transition-colors text-sm"
                        >
                          View Event
                        </Link>
                        <button className="bg-cyan-500 text-black px-4 py-2 rounded-lg hover:bg-cyan-400 transition-colors text-sm">
                          Share
                        </button>
                      </div>
                    </div>
                  </div>
                ))}
              </div>
            </div>
          ) : (
            <div className="text-center py-16">
              <div className="text-6xl mb-6">🏆</div>
              <h2 className="text-2xl font-bold text-white mb-4">No POAPs Yet</h2>
              <p className="text-gray-400 mb-8 max-w-md mx-auto">
                {/* eslint-disable-next-line react/no-unescaped-entities */}
                You haven't collected any Proof of Attendance certificates yet. Attend events and claim your POAPs to build your on-chain event history!
              </p>
              <Link
                href="/events"
                className="bg-gradient-to-r from-cyan-500 to-blue-500 text-white px-8 py-3 rounded-lg hover:from-cyan-400 hover:to-blue-400 transition-all duration-200 font-semibold"
              >
                Browse Events
              </Link>
            </div>
          )}
        </div>
      </section>

      {/* Rewards Dashboard */}
      <section className="py-16 bg-slate-800/30">
        <div className="container mx-auto px-4">
          <RewardsDashboard />
        </div>
      </section>

      {/* Collection Stats */}
      {poaps.length > 0 && (
        <section className="py-16 bg-slate-800/30">
          <div className="container mx-auto px-4">
            <div className="max-w-4xl mx-auto">
              <h2 className="text-2xl font-bold text-white mb-8 text-center">Collection Stats</h2>
              <div className="grid md:grid-cols-4 gap-6">
                <div className="bg-slate-800/50 backdrop-blur-sm p-6 rounded-2xl border border-slate-700 text-center">
                  <div className="text-3xl font-bold text-cyan-400 mb-1">{poaps.length}</div>
                  <div className="text-gray-400 text-sm">Total POAPs</div>
                </div>
                <div className="bg-slate-800/50 backdrop-blur-sm p-6 rounded-2xl border border-slate-700 text-center">
                  <div className="text-3xl font-bold text-yellow-400 mb-1">
                    {poaps.filter(p => p.rarity === "Legendary").length}
                  </div>
                  <div className="text-gray-400 text-sm">Legendary</div>
                </div>
                <div className="bg-slate-800/50 backdrop-blur-sm p-6 rounded-2xl border border-slate-700 text-center">
                  <div className="text-3xl font-bold text-purple-400 mb-1">
                    {poaps.filter(p => p.rarity === "Epic").length}
                  </div>
                  <div className="text-gray-400 text-sm">Epic</div>
                </div>
                <div className="bg-slate-800/50 backdrop-blur-sm p-6 rounded-2xl border border-slate-700 text-center">
                  <div className="text-3xl font-bold text-blue-400 mb-1">
                    {poaps.filter(p => p.rarity === "Rare").length}
                  </div>
                  <div className="text-gray-400 text-sm">Rare</div>
                </div>
              </div>

              {/* Achievement Message */}
              <div className="mt-8 text-center">
                <div className="bg-gradient-to-r from-cyan-500/10 to-blue-500/10 border border-cyan-500/20 rounded-2xl p-6">
                  <h3 className="text-xl font-bold text-white mb-2">🏆 Event Enthusiast</h3>
                  <p className="text-gray-400">
                    {/* eslint-disable-next-line react/no-unescaped-entities */}
                    You've attended {poaps.length} events and collected {poaps.length} unique POAPs.
                    Your on-chain event history is growing!
                  </p>
                </div>
              </div>
            </div>
          </div>
        </section>
      )}
    </div>
  );
};

export default POAPsPage;
>>>>>>> 63b7c485
<|MERGE_RESOLUTION|>--- conflicted
+++ resolved
@@ -1,4 +1,3 @@
-<<<<<<< HEAD
 "use client";
 
 import React from "react";
@@ -8,6 +7,9 @@
 import { CONTRACT_ADDRESSES } from "../../lib/contracts";
 import Link from "next/link";
 import { RewardsDashboard } from "@/components/rewards/RewardsDashboard";
+
+// Prevent static rendering
+export const dynamic = 'force-dynamic';
 
 interface POAP {
   id: string;
@@ -314,325 +316,4 @@
   );
 };
 
-export default POAPsPage;
-=======
-"use client";
-
-import React from "react";
-import { useAccount } from "wagmi";
-import { useQuery } from "@tanstack/react-query";
-import { readContract } from "../../lib/contract-wrapper";
-import { CONTRACT_ADDRESSES } from "../../lib/contracts";
-import Link from "next/link";
-import { RewardsDashboard } from "@/components/rewards/RewardsDashboard";
-
-// Prevent static rendering
-export const dynamic = 'force-dynamic';
-
-interface POAP {
-  id: string;
-  eventId: number;
-  eventName: string;
-  claimDate: number;
-  rarity: "Common" | "Rare" | "Epic" | "Legendary";
-  imageUrl?: string;
-  description: string;
-}
-
-// Hook to fetch user's POAPs
-const useUserPOAPs = () => {
-  const { address } = useAccount();
-
-  return useQuery({
-    queryKey: ['user-poaps', address],
-    queryFn: async (): Promise<POAP[]> => {
-      if (!address) return [];
-
-      try {
-        // Get user's POAP balance (with automatic fallback)
-        const balance = await readContract(
-          'POAPAttendance',
-          'balanceOf',
-          [address]
-        );
-
-        console.log('POAP balance for user:', balance);
-
-        const poaps: POAP[] = [];
-
-        // Get each POAP token
-        for (let i = 0; i < Number(balance); i++) {
-          try {
-            // Get token ID by index (with automatic fallback)
-            const tokenId = await readContract(
-              'POAPAttendance',
-              'tokenOfOwnerByIndex',
-              [address, i]
-            );
-
-            // Get attendance data (with automatic fallback)
-            const attendanceData = await readContract(
-              'POAPAttendance',
-              'getAttendance',
-              [tokenId]
-            );
-
-            // Get event data (with automatic fallback)
-            const eventData = await readContract(
-              'EventFactory',
-              'getEvent',
-              [attendanceData.eventId]
-            );
-
-            // Determine rarity based on some logic (could be based on event popularity, etc.)
-            const rarity = getRarityForEvent(Number(attendanceData.eventId));
-
-            poaps.push({
-              id: tokenId.toString(),
-              eventId: Number(attendanceData.eventId),
-              eventName: eventData.name || `Event ${attendanceData.eventId}`,
-              claimDate: Number(attendanceData.timestamp),
-              rarity: rarity,
-              description: `Attended ${eventData.name || `Event ${attendanceData.eventId}`}. This POAP represents your participation and becomes part of your permanent on-chain record.`
-            });
-          } catch (error) {
-            console.error(`Error fetching POAP ${i}:`, error);
-          }
-        }
-
-        return poaps;
-      } catch (error) {
-        console.error('Error fetching user POAPs:', error);
-        // Return empty array instead of throwing error to prevent the "K" error
-        return [];
-      }
-    },
-    enabled: !!address,
-    // Add retry and error handling
-    retry: (failureCount, error) => {
-      // Don't retry if it's a contract call error (likely no POAPs minted)
-      if (error?.message?.includes('execution reverted') || error?.message?.includes('call revert')) {
-        return false;
-      }
-      // Retry up to 2 times for network errors
-      return failureCount < 2;
-    },
-    staleTime: 1000 * 60 * 5, // Cache for 5 minutes
-  });
-};
-
-// Helper function to determine POAP rarity (can be customized)
-const getRarityForEvent = (eventId: number): POAP["rarity"] => {
-  // Simple rarity logic - can be enhanced based on event data
-  const rarityMap: Record<number, POAP["rarity"]> = {
-    1: "Epic",
-    2: "Rare",
-    3: "Legendary"
-  };
-  return rarityMap[eventId] || "Common";
-};
-
-const POAPsPage: React.FC = () => {
-  const { isConnected } = useAccount();
-  const { data: poaps = [], isLoading } = useUserPOAPs();
-
-  const getRarityColor = (rarity: POAP["rarity"]) => {
-    switch (rarity) {
-      case "Common": return "text-gray-400 border-gray-600";
-      case "Rare": return "text-blue-400 border-blue-600";
-      case "Epic": return "text-purple-400 border-purple-600";
-      case "Legendary": return "text-yellow-400 border-yellow-600";
-      default: return "text-gray-400 border-gray-600";
-    }
-  };
-
-  const getRarityBg = (rarity: POAP["rarity"]) => {
-    switch (rarity) {
-      case "Common": return "bg-gray-500/20";
-      case "Rare": return "bg-blue-500/20";
-      case "Epic": return "bg-purple-500/20";
-      case "Legendary": return "bg-yellow-500/20";
-      default: return "bg-gray-500/20";
-    }
-  };
-
-  if (!isConnected) {
-    return (
-      <div className="min-h-screen bg-slate-900 flex items-center justify-center">
-        <div className="text-center">
-          <div className="text-6xl mb-6">🏆</div>
-          <h2 className="text-3xl font-bold text-white mb-4">Connect Your Wallet</h2>
-          <p className="text-gray-400 mb-8">Connect your wallet to view your POAP collection</p>
-          <div className="bg-gradient-to-r from-cyan-500 to-blue-500 text-white px-6 py-2 rounded-lg cursor-pointer">
-            Connect Wallet
-          </div>
-        </div>
-      </div>
-    );
-  }
-
-  return (
-    <div className="min-h-screen bg-slate-900">
-      {/* Header */}
-      <section className="py-16 bg-gradient-to-br from-slate-900 via-slate-800 to-slate-900">
-        <div className="container mx-auto px-4">
-          <div className="flex justify-between items-center">
-            <div>
-              <div className="inline-flex items-center gap-2 mb-6 text-cyan-400">
-                <span className="text-purple-400">🏆</span>
-                <span className="text-sm font-medium">POAP Collection</span>
-              </div>
-              <h1 className="text-4xl font-bold text-white mb-4">My POAPs</h1>
-              <p className="text-gray-400 max-w-2xl">
-                Your Proof of Attendance Protocol certificates. Each POAP represents a unique event experience and becomes part of your permanent on-chain record.
-              </p>
-            </div>
-            <div className="text-right">
-              <div className="text-3xl font-bold text-cyan-400 mb-1">{poaps.length}</div>
-              <div className="text-gray-400 text-sm">Total POAPs</div>
-            </div>
-          </div>
-        </div>
-      </section>
-
-      {/* POAPs Grid */}
-      <section className="py-8 bg-slate-900">
-        <div className="container mx-auto px-4">
-          {isLoading ? (
-            <div className="text-center">
-              <div className="animate-spin rounded-full h-12 w-12 border-b-2 border-cyan-500 mx-auto"></div>
-              <p className="mt-4 text-gray-400">Loading your POAP collection...</p>
-            </div>
-          ) : poaps.length > 0 ? (
-            <div className="max-w-6xl mx-auto">
-              <div className="grid md:grid-cols-2 lg:grid-cols-3 gap-6">
-                {poaps.map((poap) => (
-                  <div key={poap.id} className="bg-slate-800/90 backdrop-blur-sm rounded-2xl border border-slate-700 overflow-hidden hover:border-cyan-500/50 transition-all duration-300 hover:scale-[1.02]">
-                    {/* POAP Visual */}
-                    <div className="h-48 bg-gradient-to-br from-slate-700 via-slate-600 to-slate-700 relative">
-                      <div className="absolute inset-0 bg-gradient-to-br from-cyan-500/20 via-blue-500/20 to-purple-500/20"></div>
-                      <div className="absolute top-4 left-4">
-                        <span className={`px-3 py-1 rounded-full text-xs font-bold border ${getRarityColor(poap.rarity)} ${getRarityBg(poap.rarity)}`}>
-                          {poap.rarity}
-                        </span>
-                      </div>
-                      <div className="absolute inset-0 flex items-center justify-center">
-                        <div className="text-6xl">🏆</div>
-                      </div>
-                    </div>
-
-                    {/* POAP Details */}
-                    <div className="p-6">
-                      <h3 className="text-xl font-bold text-white mb-2">{poap.eventName}</h3>
-                      <p className="text-gray-400 text-sm mb-4 leading-relaxed">
-                        {poap.description}
-                      </p>
-
-                      <div className="space-y-2 mb-4">
-                        <div className="flex justify-between text-sm">
-                          <span className="text-gray-400">Claimed:</span>
-                          <span className="text-white">
-                            {new Date(poap.claimDate * 1000).toLocaleDateString()}
-                          </span>
-                        </div>
-                        <div className="flex justify-between text-sm">
-                          <span className="text-gray-400">Event ID:</span>
-                          <span className="text-cyan-400">#{poap.eventId}</span>
-                        </div>
-                      </div>
-
-                      {/* Actions */}
-                      <div className="flex gap-2">
-                        <Link
-                          href={`/events/${poap.eventId}`}
-                          className="flex-1 bg-slate-700 text-white text-center py-2 rounded-lg hover:bg-slate-600 transition-colors text-sm"
-                        >
-                          View Event
-                        </Link>
-                        <button className="bg-cyan-500 text-black px-4 py-2 rounded-lg hover:bg-cyan-400 transition-colors text-sm">
-                          Share
-                        </button>
-                      </div>
-                    </div>
-                  </div>
-                ))}
-              </div>
-            </div>
-          ) : (
-            <div className="text-center py-16">
-              <div className="text-6xl mb-6">🏆</div>
-              <h2 className="text-2xl font-bold text-white mb-4">No POAPs Yet</h2>
-              <p className="text-gray-400 mb-8 max-w-md mx-auto">
-                {/* eslint-disable-next-line react/no-unescaped-entities */}
-                You haven't collected any Proof of Attendance certificates yet. Attend events and claim your POAPs to build your on-chain event history!
-              </p>
-              <Link
-                href="/events"
-                className="bg-gradient-to-r from-cyan-500 to-blue-500 text-white px-8 py-3 rounded-lg hover:from-cyan-400 hover:to-blue-400 transition-all duration-200 font-semibold"
-              >
-                Browse Events
-              </Link>
-            </div>
-          )}
-        </div>
-      </section>
-
-      {/* Rewards Dashboard */}
-      <section className="py-16 bg-slate-800/30">
-        <div className="container mx-auto px-4">
-          <RewardsDashboard />
-        </div>
-      </section>
-
-      {/* Collection Stats */}
-      {poaps.length > 0 && (
-        <section className="py-16 bg-slate-800/30">
-          <div className="container mx-auto px-4">
-            <div className="max-w-4xl mx-auto">
-              <h2 className="text-2xl font-bold text-white mb-8 text-center">Collection Stats</h2>
-              <div className="grid md:grid-cols-4 gap-6">
-                <div className="bg-slate-800/50 backdrop-blur-sm p-6 rounded-2xl border border-slate-700 text-center">
-                  <div className="text-3xl font-bold text-cyan-400 mb-1">{poaps.length}</div>
-                  <div className="text-gray-400 text-sm">Total POAPs</div>
-                </div>
-                <div className="bg-slate-800/50 backdrop-blur-sm p-6 rounded-2xl border border-slate-700 text-center">
-                  <div className="text-3xl font-bold text-yellow-400 mb-1">
-                    {poaps.filter(p => p.rarity === "Legendary").length}
-                  </div>
-                  <div className="text-gray-400 text-sm">Legendary</div>
-                </div>
-                <div className="bg-slate-800/50 backdrop-blur-sm p-6 rounded-2xl border border-slate-700 text-center">
-                  <div className="text-3xl font-bold text-purple-400 mb-1">
-                    {poaps.filter(p => p.rarity === "Epic").length}
-                  </div>
-                  <div className="text-gray-400 text-sm">Epic</div>
-                </div>
-                <div className="bg-slate-800/50 backdrop-blur-sm p-6 rounded-2xl border border-slate-700 text-center">
-                  <div className="text-3xl font-bold text-blue-400 mb-1">
-                    {poaps.filter(p => p.rarity === "Rare").length}
-                  </div>
-                  <div className="text-gray-400 text-sm">Rare</div>
-                </div>
-              </div>
-
-              {/* Achievement Message */}
-              <div className="mt-8 text-center">
-                <div className="bg-gradient-to-r from-cyan-500/10 to-blue-500/10 border border-cyan-500/20 rounded-2xl p-6">
-                  <h3 className="text-xl font-bold text-white mb-2">🏆 Event Enthusiast</h3>
-                  <p className="text-gray-400">
-                    {/* eslint-disable-next-line react/no-unescaped-entities */}
-                    You've attended {poaps.length} events and collected {poaps.length} unique POAPs.
-                    Your on-chain event history is growing!
-                  </p>
-                </div>
-              </div>
-            </div>
-          </div>
-        </section>
-      )}
-    </div>
-  );
-};
-
-export default POAPsPage;
->>>>>>> 63b7c485
+export default POAPsPage;