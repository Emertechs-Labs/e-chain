--- conflicted
+++ resolved
@@ -1,55 +1,3 @@
-<<<<<<< HEAD
-import { Metadata } from 'next';
-
-// Force dynamic rendering to avoid prerendering issues
-export const dynamic = 'force-dynamic';
-
-export const metadata: Metadata = {
-  title: 'Privacy Policy | Echain',
-  description: 'Privacy policy for Echain - Blockchain Event Platform',
-};
-
-export default function PrivacyPage() {
-  return (
-    <div className="min-h-screen bg-slate-950 text-white">
-      <div className="container mx-auto px-4 py-16">
-        <div className="max-w-4xl mx-auto">
-          <h1 className="text-4xl font-bold mb-8 text-cyan-400">Privacy Policy</h1>
-
-          <div className="prose prose-invert max-w-none">
-            <p className="text-slate-300 mb-6">
-              Last updated: October 1, 2025
-            </p>
-
-            <h2 className="text-2xl font-semibold mb-4 text-cyan-300">Information We Collect</h2>
-            <p className="text-slate-300 mb-6">
-              We collect information you provide directly to us, such as when you create an account,
-              purchase tickets, or contact us for support.
-            </p>
-
-            <h2 className="text-2xl font-semibold mb-4 text-cyan-300">How We Use Your Information</h2>
-            <p className="text-slate-300 mb-6">
-              We use the information we collect to provide, maintain, and improve our services,
-              process transactions, and communicate with you.
-            </p>
-
-            <h2 className="text-2xl font-semibold mb-4 text-cyan-300">Information Sharing</h2>
-            <p className="text-slate-300 mb-6">
-              We do not sell, trade, or otherwise transfer your personal information to third parties
-              without your consent, except as described in this policy.
-            </p>
-
-            <h2 className="text-2xl font-semibold mb-4 text-cyan-300">Contact Us</h2>
-            <p className="text-slate-300 mb-6">
-              If you have any questions about this Privacy Policy, please contact us at
-              privacy@echain.events
-            </p>
-          </div>
-        </div>
-      </div>
-    </div>
-  );
-=======
 import { Metadata } from 'next';
 
 export const metadata: Metadata = {
@@ -99,5 +47,4 @@
       </div>
     </div>
   );
->>>>>>> 63b7c485
 }