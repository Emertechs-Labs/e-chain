<<<<<<< HEAD
export default function SupportPage() {
  return (
    <div className="container mx-auto px-4 py-8">
      <h1 className="text-3xl font-bold mb-6">Support</h1>
      <p className="text-muted-foreground">
        Need help? Our support team is here to assist you.
      </p>
    </div>
  );
=======
export const dynamic = 'force-dynamic';

export default function SupportPage() {
  return (
    <div className="container mx-auto px-4 py-8">
      <h1 className="text-3xl font-bold mb-6">Support</h1>
      <p className="text-muted-foreground">
        Need help? Our support team is here to assist you.
      </p>
    </div>
  );
>>>>>>> 63b7c485
}<|MERGE_RESOLUTION|>--- conflicted
+++ resolved
@@ -1,14 +1,3 @@
-<<<<<<< HEAD
-export default function SupportPage() {
-  return (
-    <div className="container mx-auto px-4 py-8">
-      <h1 className="text-3xl font-bold mb-6">Support</h1>
-      <p className="text-muted-foreground">
-        Need help? Our support team is here to assist you.
-      </p>
-    </div>
-  );
-=======
 export const dynamic = 'force-dynamic';
 
 export default function SupportPage() {
@@ -20,5 +9,4 @@
       </p>
     </div>
   );
->>>>>>> 63b7c485
 }