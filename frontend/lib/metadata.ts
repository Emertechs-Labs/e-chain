<<<<<<< HEAD
// Utility for fetching and parsing event metadata from IPFS
import { Event } from '../types/event';
import { performanceMonitor, trackIpfsFetch } from './performance-monitor';

export interface EventMetadata {
  name?: string;
  description?: string;
  image?: string;
  venue?: string;
  organizer?: string;
  category?: string;
  startDate?: string;
  endDate?: string;
  attributes?: Array<{
    trait_type: string;
    value: string | number;
  }>;
}

// IPFS Gateway URLs (fallback order) - prioritize CORS-friendly ones first
const IPFS_GATEWAYS = [
  'https://cloudflare-ipfs.com/ipfs/',   // CORS-friendly CDN-backed
  'https://ipfs.io/ipfs/',               // Official gateway (CORS-friendly)
  'https://dweb.link/ipfs/',             // CORS-friendly backup
  'https://gateway.ipfs.io/ipfs/',       // Additional CORS-friendly backup
  'https://ipfs.infura.io/ipfs/',        // Infura gateway (CORS-friendly)
  'https://4everland.io/ipfs/',          // Decentralized storage (CORS-friendly)
  'https://hardbin.com/ipfs/',           // Alternative gateway
];

/**
 * Convert IPFS URI to HTTP URL using available gateways
 */
export function ipfsToHttp(ipfsUri: string, gatewayIndex = 0): string {
  if (!ipfsUri) return '';

  // Handle different IPFS URI formats
  let hash = ipfsUri;
  if (ipfsUri.startsWith('ipfs://')) {
    hash = ipfsUri.slice(7);
  } else if (ipfsUri.startsWith('Qm') || ipfsUri.startsWith('baf')) {
    // Already a hash
    hash = ipfsUri;
  } else if (ipfsUri.includes('/ipfs/')) {
    // Extract hash from HTTP gateway URL (e.g., https://gateway.pinata.cloud/ipfs/bafy...)
    const ipfsMatch = ipfsUri.match(/\/ipfs\/(Qm\w+|baf\w+)/);
    if (ipfsMatch) {
      hash = ipfsMatch[1];
    } else {
      // Assume it's already an HTTP URL
      return ipfsUri;
    }
  } else {
    // Assume it's already an HTTP URL
    return ipfsUri;
  }

  // Use the specified gateway
  const gateway = IPFS_GATEWAYS[gatewayIndex] || IPFS_GATEWAYS[0];
  return `${gateway}${hash}`;
}

/**
 * Fetch metadata from IPFS with parallel gateway attempts for better performance
 */
export async function fetchMetadataFromIPFS(
  metadataURI: string,
  timeout = 3000, // Reduced timeout for faster parallel attempts
  gatewayStartIndex = 0
): Promise<EventMetadata | null> {
  if (!metadataURI || metadataURI === 'ipfs://placeholder' || metadataURI.includes('placeholder')) {
    return null;
  }

  // Handle blob storage URLs first (fastest)
  if (metadataURI.includes('blob.vercel-storage.com') || metadataURI.includes('public.blob.vercel-storage.com')) {
    try {
      const response = await fetch(metadataURI, {
        headers: {
          'Accept': 'application/json',
          'Cache-Control': 'no-cache',
          'User-Agent': 'Mozilla/5.0 (compatible; Echain/1.0)',
        },
        mode: 'cors',
      });

      if (!response.ok) {
        return null;
      }

      const metadata = await response.json();
      if (metadata && typeof metadata === 'object') {
        return metadata as EventMetadata;
      }
      return null;
    } catch {
      return null;
    }
  }

  // Try multiple IPFS gateways in parallel for better performance
  const gatewaysToTry = IPFS_GATEWAYS.slice(gatewayStartIndex, gatewayStartIndex + 3); // Try first 3 gateways
  const fetchPromises = gatewaysToTry.map(async (gateway, index) => {
    const url = ipfsToHttp(metadataURI, gatewayStartIndex + index);
    const tracker = trackIpfsFetch(gateway.replace('https://', '').replace('/ipfs/', ''));

    try {
      const controller = new AbortController();
      const timeoutId = setTimeout(() => controller.abort(), timeout);

      const response = await fetch(url, {
        signal: controller.signal,
        headers: {
          'Accept': 'application/json',
          'Cache-Control': 'no-cache',
          'User-Agent': 'Mozilla/5.0 (compatible; Echain/1.0)',
        },
        mode: 'cors',
      });

      clearTimeout(timeoutId);

      if (!response.ok) {
        tracker.end(false, { status: response.status, url });
        return null;
      }

      const metadata = await response.json();

      // Validate the metadata has required fields
      if (!metadata || typeof metadata !== 'object') {
        tracker.end(false, { reason: 'invalid_metadata', url });
        return null;
      }

      tracker.end(true, { url, metadataSize: JSON.stringify(metadata).length });
      return metadata as EventMetadata;
    } catch (error) {
      tracker.end(false, {
        error: error instanceof Error ? error.message : String(error),
        url
      });
      return null;
    }
  });

  // Race the promises - return the first successful result
  try {
    const results = await Promise.allSettled(fetchPromises);
    for (const result of results) {
      if (result.status === 'fulfilled' && result.value) {
        return result.value;
      }
    }
  } catch {
    // If all parallel attempts fail, continue to fallback
  }

  return null;
}

/**
 * Enrich event data with metadata from IPFS
 */
export async function enrichEventWithMetadata(event: Event): Promise<Event> {
  try {
    // Use retry logic for better reliability
    const metadata = await fetchMetadataWithRetry(event.metadataURI, 1, 5000);

    if (metadata) {
      // Extract formatted dates from attributes if available
      let formattedStartDate = '';
      let formattedEndDate = '';

      if (metadata.attributes) {
        const startDateAttr = metadata.attributes.find(attr =>
          attr.trait_type === 'Start Date' || attr.trait_type === 'Event Date' || attr.trait_type?.toLowerCase().includes('start')
        );
        const endDateAttr = metadata.attributes.find(attr =>
          attr.trait_type === 'End Date' || attr.trait_type?.toLowerCase().includes('end')
        );

        if (startDateAttr?.value) {
          try {
            const startDate = new Date(startDateAttr.value as string);
            if (!isNaN(startDate.getTime())) {
              formattedStartDate = startDate.toLocaleDateString('en-US', {
                weekday: 'long',
                year: 'numeric',
                month: 'long',
                day: 'numeric',
                hour: '2-digit',
                minute: '2-digit'
              });
            }
          } catch {
            // Silently ignore date parsing errors
          }
        }

        if (endDateAttr?.value) {
          try {
            const endDate = new Date(endDateAttr.value as string);
            if (!isNaN(endDate.getTime())) {
              formattedEndDate = endDate.toLocaleDateString('en-US', {
                weekday: 'long',
                year: 'numeric',
                month: 'long',
                day: 'numeric',
                hour: '2-digit',
                minute: '2-digit'
              });
            }
          } catch {
            // Silently ignore date parsing errors
          }
        }
      }

      const enrichedEvent = {
        ...event,
        // Override with metadata if available, otherwise keep existing values
        description: metadata.description || event.description || '',
        venue: metadata.venue || event.venue || '',
        category: metadata.category || event.category || 'General',
        // Add formatted dates if extracted from metadata
        formattedStartDate,
        formattedEndDate,
        // Add any additional metadata as needed
        image: metadata.image ? ipfsToHttp(metadata.image) : event.image,
        organizer: event.organizer, // Keep the blockchain organizer address
      };

      return enrichedEvent;
    } else {
      // Generate default metadata if IPFS fails
      const defaultMetadata = generateDefaultMetadata(event);
      return {
        ...event,
        description: defaultMetadata.description,
        venue: defaultMetadata.venue,
        category: defaultMetadata.category,
      };
    }
  } catch (error) {
    // Return event with defaults if enrichment fails completely
    const defaultMetadata = generateDefaultMetadata(event);
    return {
      ...event,
      description: defaultMetadata.description,
      venue: defaultMetadata.venue,
      category: defaultMetadata.category,
    };
  }
}

/**
 * Get metadata with enhanced error handling and retry logic
 */
export async function fetchMetadataWithRetry(
  metadataURI: string,
  maxRetries = 1,
  timeout = 5000
): Promise<EventMetadata | null> {
  for (let attempt = 0; attempt <= maxRetries; attempt++) {
    try {
      if (attempt > 0) {
        // Exponential backoff with jitter
        const delayMs = Math.pow(2, attempt) * 500 + Math.random() * 500;
        await new Promise(resolve => setTimeout(resolve, delayMs));
      }

      const result = await fetchMetadataFromIPFS(metadataURI, timeout, 0);
      if (result) {
        return result;
      }
    } catch {
      // Silently continue to next retry
    }
  }

  return null;
}

/**
 * Get organizer name from metadata or address
 */
export function getOrganizerDisplayName(event: Event, metadata?: EventMetadata): string {
  // Check if metadata has organizer name
  if (metadata?.organizer) {
    return metadata.organizer;
  }

  // Try to extract name from event description/name
  const eventName = event.name.toLowerCase();
  if (eventName.includes('blockchain events')) return 'BlockchainEvents LLC';
  if (eventName.includes('defi')) return 'DeFi Foundation';
  if (eventName.includes('nft')) return 'NFT Collective';
  if (eventName.includes('web3')) return 'Web3 Society';
  if (eventName.includes('crypto')) return 'Crypto Conference Group';

  // Default fallback - truncate the organizer address
  const address = event.organizer;
  return `${address.slice(0, 6)}...${address.slice(-4)}`;
}

/**
 * Parse timestamp to readable date string
 */
export function formatEventDate(timestamp: number): string {
  const date = new Date(timestamp * 1000);
  return date.toLocaleDateString('en-US', {
    weekday: 'short',
    year: 'numeric',
    month: 'short',
    day: 'numeric',
    hour: '2-digit',
    minute: '2-digit'
  });
}

/**
 * Get event status based on current time
 */
export function getEventStatus(event: Event): 'upcoming' | 'live' | 'ended' {
  const now = Date.now() / 1000;
  if (now < event.startTime) return 'upcoming';
  if (now >= event.startTime && now <= event.endTime) return 'live';
  return 'ended';
}

/**
 * Generate default metadata for events without IPFS metadata
 */
export function generateDefaultMetadata(event: Event): EventMetadata {
  const defaultDescriptions = [
    "Join us for an innovative blockchain conference featuring the latest developments in decentralized technology.",
    "Experience cutting-edge presentations from industry leaders and pioneers in the blockchain space.",
    "Network with fellow enthusiasts and professionals shaping the future of decentralized finance.",
    "Discover groundbreaking projects and technologies that are revolutionizing digital assets.",
    "Learn from experts about the latest trends in NFTs, DeFi, and Web3 development.",
  ];

  const defaultVenues = [
    "San Francisco, CA",
    "New York, NY",
    "Los Angeles, CA",
    "Austin, TX",
    "Miami, FL",
    "Denver, CO",
    "Seattle, WA"
  ];

  const defaultCategories = [
    "Conference",
    "Workshop",
    "Networking",
    "Summit",
    "Meetup"
  ];

  // Use event ID to deterministically select defaults
  const descriptionIndex = event.id % defaultDescriptions.length;
  const venueIndex = event.id % defaultVenues.length;
  const categoryIndex = event.id % defaultCategories.length;

  return {
    name: event.name,
    description: defaultDescriptions[descriptionIndex],
    venue: defaultVenues[venueIndex],
    category: defaultCategories[categoryIndex],
    organizer: getOrganizerDisplayName(event),
    attributes: [
      { trait_type: "Event Type", value: defaultCategories[categoryIndex] },
      { trait_type: "Max Attendees", value: event.maxTickets },
      { trait_type: "Ticket Price", value: `${Number(event.ticketPrice) / 1e18} ETH` }
    ]
  };
}

/**
 * Batch enrich multiple events with metadata
 */
export async function enrichEventsWithMetadata(events: Event[]): Promise<Event[]> {
  if (events.length === 0) return [];

  // Process events in larger batches for better performance
  const batchSize = 5; // Increased from 3 to 5
  const enrichedEvents: Event[] = [];

  for (let i = 0; i < events.length; i += batchSize) {
    const batch = events.slice(i, i + batchSize);

    const enrichedBatch = await Promise.all(
      batch.map(event => enrichEventWithMetadata(event))
    );
    enrichedEvents.push(...enrichedBatch);

    // Reduced delay between batches for faster processing
    if (i + batchSize < events.length) {
      await new Promise(resolve => setTimeout(resolve, 25)); // Reduced from 50ms
    }
  }

  return enrichedEvents;
}
=======
// Utility for fetching and parsing event metadata from IPFS
import { Event } from '../types/event';

export interface EventMetadata {
  name?: string;
  description?: string;
  image?: string;
  venue?: string;
  organizer?: string;
  category?: string;
  startDate?: string;
  endDate?: string;
  attributes?: Array<{
    trait_type: string;
    value: string | number;
  }>;
}

// IPFS Gateway URLs (fallback order) - prioritize CORS-friendly ones first
const IPFS_GATEWAYS = [
  'https://cloudflare-ipfs.com/ipfs/',   // CORS-friendly CDN-backed
  'https://ipfs.io/ipfs/',               // Official gateway (CORS-friendly)
  'https://dweb.link/ipfs/',             // CORS-friendly backup
  'https://gateway.ipfs.io/ipfs/',       // Additional CORS-friendly backup
  'https://ipfs.infura.io/ipfs/',        // Infura gateway (CORS-friendly)
  'https://gateway.pinata.cloud/ipfs/',  // Fast but CORS-restricted (last resort)
];

/**
 * Convert IPFS URI to HTTP URL using available gateways
 */
export function ipfsToHttp(ipfsUri: string, gatewayIndex = 0): string {
  if (!ipfsUri) return '';

  // Handle different IPFS URI formats
  let hash = ipfsUri;
  if (ipfsUri.startsWith('ipfs://')) {
    hash = ipfsUri.slice(7);
  } else if (ipfsUri.startsWith('Qm') || ipfsUri.startsWith('baf')) {
    // Already a hash
    hash = ipfsUri;
  } else if (ipfsUri.includes('/ipfs/')) {
    // Extract hash from HTTP gateway URL (e.g., https://gateway.pinata.cloud/ipfs/bafy...)
    const ipfsMatch = ipfsUri.match(/\/ipfs\/(Qm\w+|baf\w+)/);
    if (ipfsMatch) {
      hash = ipfsMatch[1];
    } else {
      // Assume it's already an HTTP URL
      return ipfsUri;
    }
  } else {
    // Assume it's already an HTTP URL
    return ipfsUri;
  }

  // Use the specified gateway
  const gateway = IPFS_GATEWAYS[gatewayIndex] || IPFS_GATEWAYS[0];
  return `${gateway}${hash}`;
}

/**
 * Fetch metadata from IPFS with fallback gateways and blob storage support
 */
export async function fetchMetadataFromIPFS(
  metadataURI: string,
  timeout = 8000 // Increased timeout for better reliability
): Promise<EventMetadata | null> {
  if (!metadataURI || metadataURI === 'ipfs://placeholder' || metadataURI.includes('placeholder')) {
    console.log(`[fetchMetadataFromIPFS] Skipping placeholder URI: ${metadataURI}`);
    return null;
  }

  // Check localStorage cache first
  const cacheKey = `metadata_${btoa(metadataURI)}`;
  const cached = localStorage.getItem(cacheKey);
  if (cached) {
    try {
      const { data, timestamp } = JSON.parse(cached);
      // Cache for 1 hour
      if (Date.now() - timestamp < 60 * 60 * 1000) {
        console.log(`[fetchMetadataFromIPFS] Using cached metadata for: ${metadataURI}`);
        return data;
      } else {
        localStorage.removeItem(cacheKey);
      }
    } catch (e) {
      localStorage.removeItem(cacheKey);
    }
  }

  console.log(`[fetchMetadataFromIPFS] Fetching metadata from URI: ${metadataURI}`);

  // Check if it's a blob storage URL (Vercel Blob)
  if (metadataURI.includes('blob.vercel-storage.com') || metadataURI.includes('public.blob.vercel-storage.com')) {
    try {
      console.log(`[fetchMetadataFromIPFS] Fetching from blob storage: ${metadataURI}`);
      const response = await fetch(metadataURI, {
        headers: {
          'Accept': 'application/json',
          'Cache-Control': 'no-cache', // Ensure fresh data
          'User-Agent': 'Mozilla/5.0 (compatible; Echain/1.0)',
        },
        mode: 'cors',
      });

      if (!response.ok) {
        throw new Error(`HTTP ${response.status}: ${response.statusText}`);
      }

      const metadata = await response.json();
      console.log(`[fetchMetadataFromIPFS] Successfully fetched metadata from blob storage:`, metadata);

      // Cache the result
      localStorage.setItem(cacheKey, JSON.stringify({ data: metadata, timestamp: Date.now() }));

      return metadata as EventMetadata;
    } catch (error) {
      console.error(`[fetchMetadataFromIPFS] Blob storage fetch failed:`, error);
      return null;
    }
  }

  // Try each IPFS gateway until one works
  for (let i = 0; i < IPFS_GATEWAYS.length; i++) {
    const url = ipfsToHttp(metadataURI, i);
    try {
      console.log(`[fetchMetadataFromIPFS] Trying gateway ${i + 1}: ${url}`);

      const controller = new AbortController();
      const timeoutId = setTimeout(() => controller.abort(), timeout);

      const response = await fetch(url, {
        signal: controller.signal,
        headers: {
          'Accept': 'application/json',
          'Cache-Control': 'no-cache', // Ensure fresh data
          'User-Agent': 'Mozilla/5.0 (compatible; Echain/1.0)', // Some gateways require user agent
        },
        mode: 'cors', // Explicitly request CORS mode
      });

      clearTimeout(timeoutId);

      if (!response.ok) {
        throw new Error(`HTTP ${response.status}: ${response.statusText}`);
      }

      const metadata = await response.json();
      console.log(`[fetchMetadataFromIPFS] Successfully fetched metadata from gateway ${i + 1}:`, metadata);

      // Validate the metadata has required fields
      if (!metadata || typeof metadata !== 'object') {
        console.warn(`[fetchMetadataFromIPFS] Invalid metadata format from gateway ${i + 1}`);
        continue;
      }

      // Cache the result
      localStorage.setItem(cacheKey, JSON.stringify({ data: metadata, timestamp: Date.now() }));

      return metadata as EventMetadata;
    } catch (error) {
      const errorMessage = error instanceof Error ? error.message : String(error);
      const isCorsError = errorMessage.includes('CORS') ||
                         errorMessage.includes('Access-Control') ||
                         errorMessage.includes('preflight') ||
                         errorMessage.includes('blocked by CORS') ||
                         errorMessage.includes('No \'Access-Control-Allow-Origin\'');
      const isNetworkError = errorMessage.includes('fetch') ||
                            errorMessage.includes('network') ||
                            errorMessage.includes('Failed to fetch') ||
                            errorMessage.includes('ERR_FAILED') ||
                            errorMessage.includes('ERR_NETWORK');

      console.warn(`[fetchMetadataFromIPFS] Gateway ${i + 1} (${IPFS_GATEWAYS[i]}) failed:`, {
        error: errorMessage,
        isCorsError,
        isNetworkError,
        url
      });

      // If this was the last gateway, return null
      if (i === IPFS_GATEWAYS.length - 1) {
        console.error(`[fetchMetadataFromIPFS] All gateways failed for URI: ${metadataURI}`);
        return null;
      }

      // Add a small delay before trying the next gateway
      await new Promise(resolve => setTimeout(resolve, 200));
    }
  }

  return null;
}

/**
 * Enrich event data with metadata from IPFS
 */
export async function enrichEventWithMetadata(event: Event): Promise<Event> {
  try {
    console.log(`[enrichEventWithMetadata] Starting enrichment for event ${event.id} with metadataURI: ${event.metadataURI}`);

    // Use retry logic for better reliability
    const metadata = await fetchMetadataWithRetry(event.metadataURI, 2, 8000);

    if (metadata) {
      console.log(`[enrichEventWithMetadata] Successfully fetched metadata for event ${event.id}:`, metadata);

      // Extract formatted dates from attributes if available
      let formattedStartDate = '';
      let formattedEndDate = '';

      if (metadata.attributes) {
        const startDateAttr = metadata.attributes.find(attr =>
          attr.trait_type === 'Start Date' || attr.trait_type === 'Event Date' || attr.trait_type?.toLowerCase().includes('start')
        );
        const endDateAttr = metadata.attributes.find(attr =>
          attr.trait_type === 'End Date' || attr.trait_type?.toLowerCase().includes('end')
        );

        if (startDateAttr?.value) {
          try {
            const startDate = new Date(startDateAttr.value as string);
            if (!isNaN(startDate.getTime())) {
              formattedStartDate = startDate.toLocaleDateString('en-US', {
                weekday: 'long',
                year: 'numeric',
                month: 'long',
                day: 'numeric',
                hour: '2-digit',
                minute: '2-digit'
              });
              console.log(`[enrichEventWithMetadata] Extracted formatted start date: ${formattedStartDate}`);
            }
          } catch (error) {
            console.warn('Failed to parse start date from metadata:', error);
          }
        }

        if (endDateAttr?.value) {
          try {
            const endDate = new Date(endDateAttr.value as string);
            if (!isNaN(endDate.getTime())) {
              formattedEndDate = endDate.toLocaleDateString('en-US', {
                weekday: 'long',
                year: 'numeric',
                month: 'long',
                day: 'numeric',
                hour: '2-digit',
                minute: '2-digit'
              });
              console.log(`[enrichEventWithMetadata] Extracted formatted end date: ${formattedEndDate}`);
            }
          } catch (error) {
            console.warn('Failed to parse end date from metadata:', error);
          }
        }
      }

      const enrichedEvent = {
        ...event,
        // Override with metadata if available, otherwise keep existing values
        description: metadata.description || event.description || '',
        venue: metadata.venue || event.venue || '',
        category: metadata.category || event.category || 'General',
        // Add formatted dates if extracted from metadata
        formattedStartDate,
        formattedEndDate,
        // Add any additional metadata as needed
        image: metadata.image,
        organizer: event.organizer, // Keep the blockchain organizer address
      };

      console.log(`[enrichEventWithMetadata] Enriched event ${event.id} with venue: "${enrichedEvent.venue}", image: "${enrichedEvent.image}"`);
      return enrichedEvent;
    } else {
      console.log(`[enrichEventWithMetadata] No metadata found for event ${event.id}, using defaults`);
      // Generate default metadata if IPFS fails
      const defaultMetadata = generateDefaultMetadata(event);
      return {
        ...event,
        description: defaultMetadata.description,
        venue: defaultMetadata.venue,
        category: defaultMetadata.category,
      };
    }
  } catch (error) {
    console.error(`[enrichEventWithMetadata] Failed to enrich event ${event.id}:`, error);
    // Return event with defaults if enrichment fails completely
    const defaultMetadata = generateDefaultMetadata(event);
    return {
      ...event,
      description: defaultMetadata.description,
      venue: defaultMetadata.venue,
      category: defaultMetadata.category,
    };
  }
}

/**
 * Get metadata with enhanced error handling and retry logic
 */
export async function fetchMetadataWithRetry(
  metadataURI: string,
  maxRetries = 2,
  timeout = 8000
): Promise<EventMetadata | null> {
  let lastError: Error | null = null;

  for (let attempt = 0; attempt <= maxRetries; attempt++) {
    try {
      if (attempt > 0) {
        console.log(`[fetchMetadataWithRetry] Retry attempt ${attempt} for ${metadataURI}`);
        // Exponential backoff
        await new Promise(resolve => setTimeout(resolve, Math.pow(2, attempt) * 1000));
      }

      const result = await fetchMetadataFromIPFS(metadataURI, timeout);
      if (result) {
        return result;
      }
    } catch (error) {
      lastError = error instanceof Error ? error : new Error(String(error));
      console.warn(`[fetchMetadataWithRetry] Attempt ${attempt + 1} failed:`, lastError.message);
    }
  }

  console.error(`[fetchMetadataWithRetry] All ${maxRetries + 1} attempts failed for ${metadataURI}:`, lastError?.message);
  return null;
}

/**
 * Get organizer name from metadata or address
 */
export function getOrganizerDisplayName(event: Event, metadata?: EventMetadata): string {
  // Check if metadata has organizer name
  if (metadata?.organizer) {
    return metadata.organizer;
  }

  // Try to extract name from event description/name
  const eventName = event.name.toLowerCase();
  if (eventName.includes('blockchain events')) return 'BlockchainEvents LLC';
  if (eventName.includes('defi')) return 'DeFi Foundation';
  if (eventName.includes('nft')) return 'NFT Collective';
  if (eventName.includes('web3')) return 'Web3 Society';
  if (eventName.includes('crypto')) return 'Crypto Conference Group';

  // Default fallback - truncate the organizer address
  const address = event.organizer;
  return `${address.slice(0, 6)}...${address.slice(-4)}`;
}

/**
 * Parse timestamp to readable date string
 */
export function formatEventDate(timestamp: number): string {
  const date = new Date(timestamp * 1000);
  return date.toLocaleDateString('en-US', {
    weekday: 'short',
    year: 'numeric',
    month: 'short',
    day: 'numeric',
    hour: '2-digit',
    minute: '2-digit'
  });
}

/**
 * Get event status based on current time
 */
export function getEventStatus(event: Event): 'upcoming' | 'live' | 'ended' {
  const now = Date.now() / 1000;
  if (now < event.startTime) return 'upcoming';
  if (now >= event.startTime && now <= event.endTime) return 'live';
  return 'ended';
}

/**
 * Generate default metadata for events without IPFS metadata
 */
export function generateDefaultMetadata(event: Event): EventMetadata {
  const defaultDescriptions = [
    "Join us for an innovative blockchain conference featuring the latest developments in decentralized technology.",
    "Experience cutting-edge presentations from industry leaders and pioneers in the blockchain space.",
    "Network with fellow enthusiasts and professionals shaping the future of decentralized finance.",
    "Discover groundbreaking projects and technologies that are revolutionizing digital assets.",
    "Learn from experts about the latest trends in NFTs, DeFi, and Web3 development.",
  ];

  const defaultVenues = [
    "San Francisco, CA",
    "New York, NY",
    "Los Angeles, CA",
    "Austin, TX",
    "Miami, FL",
    "Denver, CO",
    "Seattle, WA"
  ];

  const defaultCategories = [
    "Conference",
    "Workshop",
    "Networking",
    "Summit",
    "Meetup"
  ];

  // Use event ID to deterministically select defaults
  const descriptionIndex = event.id % defaultDescriptions.length;
  const venueIndex = event.id % defaultVenues.length;
  const categoryIndex = event.id % defaultCategories.length;

  return {
    name: event.name,
    description: defaultDescriptions[descriptionIndex],
    venue: defaultVenues[venueIndex],
    category: defaultCategories[categoryIndex],
    organizer: getOrganizerDisplayName(event),
    attributes: [
      { trait_type: "Event Type", value: defaultCategories[categoryIndex] },
      { trait_type: "Max Attendees", value: event.maxTickets },
      { trait_type: "Ticket Price", value: `${Number(event.ticketPrice) / 1e18} ETH` }
    ]
  };
}

/**
 * Batch enrich multiple events with metadata
 */
export async function enrichEventsWithMetadata(events: Event[]): Promise<Event[]> {
  console.log(`[enrichEventsWithMetadata] Enriching ${events.length} events with metadata...`);

  if (events.length === 0) return [];

  // Process events in smaller batches to avoid overwhelming IPFS gateways
  const batchSize = 2; // Reduced batch size for better reliability
  const enrichedEvents: Event[] = [];

  for (let i = 0; i < events.length; i += batchSize) {
    const batch = events.slice(i, i + batchSize);
    console.log(`[enrichEventsWithMetadata] Processing batch ${Math.floor(i/batchSize) + 1}/${Math.ceil(events.length/batchSize)} (${batch.length} events)`);

    const enrichedBatch = await Promise.all(
      batch.map(event => enrichEventWithMetadata(event))
    );
    enrichedEvents.push(...enrichedBatch);

    // Slightly longer delay between batches to be more respectful to IPFS gateways
    if (i + batchSize < events.length) {
      await new Promise(resolve => setTimeout(resolve, 200));
    }
  }

  console.log(`[enrichEventsWithMetadata] Successfully enriched ${enrichedEvents.length} events`);
  return enrichedEvents;
}
>>>>>>> 63b7c485
<|MERGE_RESOLUTION|>--- conflicted
+++ resolved
@@ -1,411 +1,3 @@
-<<<<<<< HEAD
-// Utility for fetching and parsing event metadata from IPFS
-import { Event } from '../types/event';
-import { performanceMonitor, trackIpfsFetch } from './performance-monitor';
-
-export interface EventMetadata {
-  name?: string;
-  description?: string;
-  image?: string;
-  venue?: string;
-  organizer?: string;
-  category?: string;
-  startDate?: string;
-  endDate?: string;
-  attributes?: Array<{
-    trait_type: string;
-    value: string | number;
-  }>;
-}
-
-// IPFS Gateway URLs (fallback order) - prioritize CORS-friendly ones first
-const IPFS_GATEWAYS = [
-  'https://cloudflare-ipfs.com/ipfs/',   // CORS-friendly CDN-backed
-  'https://ipfs.io/ipfs/',               // Official gateway (CORS-friendly)
-  'https://dweb.link/ipfs/',             // CORS-friendly backup
-  'https://gateway.ipfs.io/ipfs/',       // Additional CORS-friendly backup
-  'https://ipfs.infura.io/ipfs/',        // Infura gateway (CORS-friendly)
-  'https://4everland.io/ipfs/',          // Decentralized storage (CORS-friendly)
-  'https://hardbin.com/ipfs/',           // Alternative gateway
-];
-
-/**
- * Convert IPFS URI to HTTP URL using available gateways
- */
-export function ipfsToHttp(ipfsUri: string, gatewayIndex = 0): string {
-  if (!ipfsUri) return '';
-
-  // Handle different IPFS URI formats
-  let hash = ipfsUri;
-  if (ipfsUri.startsWith('ipfs://')) {
-    hash = ipfsUri.slice(7);
-  } else if (ipfsUri.startsWith('Qm') || ipfsUri.startsWith('baf')) {
-    // Already a hash
-    hash = ipfsUri;
-  } else if (ipfsUri.includes('/ipfs/')) {
-    // Extract hash from HTTP gateway URL (e.g., https://gateway.pinata.cloud/ipfs/bafy...)
-    const ipfsMatch = ipfsUri.match(/\/ipfs\/(Qm\w+|baf\w+)/);
-    if (ipfsMatch) {
-      hash = ipfsMatch[1];
-    } else {
-      // Assume it's already an HTTP URL
-      return ipfsUri;
-    }
-  } else {
-    // Assume it's already an HTTP URL
-    return ipfsUri;
-  }
-
-  // Use the specified gateway
-  const gateway = IPFS_GATEWAYS[gatewayIndex] || IPFS_GATEWAYS[0];
-  return `${gateway}${hash}`;
-}
-
-/**
- * Fetch metadata from IPFS with parallel gateway attempts for better performance
- */
-export async function fetchMetadataFromIPFS(
-  metadataURI: string,
-  timeout = 3000, // Reduced timeout for faster parallel attempts
-  gatewayStartIndex = 0
-): Promise<EventMetadata | null> {
-  if (!metadataURI || metadataURI === 'ipfs://placeholder' || metadataURI.includes('placeholder')) {
-    return null;
-  }
-
-  // Handle blob storage URLs first (fastest)
-  if (metadataURI.includes('blob.vercel-storage.com') || metadataURI.includes('public.blob.vercel-storage.com')) {
-    try {
-      const response = await fetch(metadataURI, {
-        headers: {
-          'Accept': 'application/json',
-          'Cache-Control': 'no-cache',
-          'User-Agent': 'Mozilla/5.0 (compatible; Echain/1.0)',
-        },
-        mode: 'cors',
-      });
-
-      if (!response.ok) {
-        return null;
-      }
-
-      const metadata = await response.json();
-      if (metadata && typeof metadata === 'object') {
-        return metadata as EventMetadata;
-      }
-      return null;
-    } catch {
-      return null;
-    }
-  }
-
-  // Try multiple IPFS gateways in parallel for better performance
-  const gatewaysToTry = IPFS_GATEWAYS.slice(gatewayStartIndex, gatewayStartIndex + 3); // Try first 3 gateways
-  const fetchPromises = gatewaysToTry.map(async (gateway, index) => {
-    const url = ipfsToHttp(metadataURI, gatewayStartIndex + index);
-    const tracker = trackIpfsFetch(gateway.replace('https://', '').replace('/ipfs/', ''));
-
-    try {
-      const controller = new AbortController();
-      const timeoutId = setTimeout(() => controller.abort(), timeout);
-
-      const response = await fetch(url, {
-        signal: controller.signal,
-        headers: {
-          'Accept': 'application/json',
-          'Cache-Control': 'no-cache',
-          'User-Agent': 'Mozilla/5.0 (compatible; Echain/1.0)',
-        },
-        mode: 'cors',
-      });
-
-      clearTimeout(timeoutId);
-
-      if (!response.ok) {
-        tracker.end(false, { status: response.status, url });
-        return null;
-      }
-
-      const metadata = await response.json();
-
-      // Validate the metadata has required fields
-      if (!metadata || typeof metadata !== 'object') {
-        tracker.end(false, { reason: 'invalid_metadata', url });
-        return null;
-      }
-
-      tracker.end(true, { url, metadataSize: JSON.stringify(metadata).length });
-      return metadata as EventMetadata;
-    } catch (error) {
-      tracker.end(false, {
-        error: error instanceof Error ? error.message : String(error),
-        url
-      });
-      return null;
-    }
-  });
-
-  // Race the promises - return the first successful result
-  try {
-    const results = await Promise.allSettled(fetchPromises);
-    for (const result of results) {
-      if (result.status === 'fulfilled' && result.value) {
-        return result.value;
-      }
-    }
-  } catch {
-    // If all parallel attempts fail, continue to fallback
-  }
-
-  return null;
-}
-
-/**
- * Enrich event data with metadata from IPFS
- */
-export async function enrichEventWithMetadata(event: Event): Promise<Event> {
-  try {
-    // Use retry logic for better reliability
-    const metadata = await fetchMetadataWithRetry(event.metadataURI, 1, 5000);
-
-    if (metadata) {
-      // Extract formatted dates from attributes if available
-      let formattedStartDate = '';
-      let formattedEndDate = '';
-
-      if (metadata.attributes) {
-        const startDateAttr = metadata.attributes.find(attr =>
-          attr.trait_type === 'Start Date' || attr.trait_type === 'Event Date' || attr.trait_type?.toLowerCase().includes('start')
-        );
-        const endDateAttr = metadata.attributes.find(attr =>
-          attr.trait_type === 'End Date' || attr.trait_type?.toLowerCase().includes('end')
-        );
-
-        if (startDateAttr?.value) {
-          try {
-            const startDate = new Date(startDateAttr.value as string);
-            if (!isNaN(startDate.getTime())) {
-              formattedStartDate = startDate.toLocaleDateString('en-US', {
-                weekday: 'long',
-                year: 'numeric',
-                month: 'long',
-                day: 'numeric',
-                hour: '2-digit',
-                minute: '2-digit'
-              });
-            }
-          } catch {
-            // Silently ignore date parsing errors
-          }
-        }
-
-        if (endDateAttr?.value) {
-          try {
-            const endDate = new Date(endDateAttr.value as string);
-            if (!isNaN(endDate.getTime())) {
-              formattedEndDate = endDate.toLocaleDateString('en-US', {
-                weekday: 'long',
-                year: 'numeric',
-                month: 'long',
-                day: 'numeric',
-                hour: '2-digit',
-                minute: '2-digit'
-              });
-            }
-          } catch {
-            // Silently ignore date parsing errors
-          }
-        }
-      }
-
-      const enrichedEvent = {
-        ...event,
-        // Override with metadata if available, otherwise keep existing values
-        description: metadata.description || event.description || '',
-        venue: metadata.venue || event.venue || '',
-        category: metadata.category || event.category || 'General',
-        // Add formatted dates if extracted from metadata
-        formattedStartDate,
-        formattedEndDate,
-        // Add any additional metadata as needed
-        image: metadata.image ? ipfsToHttp(metadata.image) : event.image,
-        organizer: event.organizer, // Keep the blockchain organizer address
-      };
-
-      return enrichedEvent;
-    } else {
-      // Generate default metadata if IPFS fails
-      const defaultMetadata = generateDefaultMetadata(event);
-      return {
-        ...event,
-        description: defaultMetadata.description,
-        venue: defaultMetadata.venue,
-        category: defaultMetadata.category,
-      };
-    }
-  } catch (error) {
-    // Return event with defaults if enrichment fails completely
-    const defaultMetadata = generateDefaultMetadata(event);
-    return {
-      ...event,
-      description: defaultMetadata.description,
-      venue: defaultMetadata.venue,
-      category: defaultMetadata.category,
-    };
-  }
-}
-
-/**
- * Get metadata with enhanced error handling and retry logic
- */
-export async function fetchMetadataWithRetry(
-  metadataURI: string,
-  maxRetries = 1,
-  timeout = 5000
-): Promise<EventMetadata | null> {
-  for (let attempt = 0; attempt <= maxRetries; attempt++) {
-    try {
-      if (attempt > 0) {
-        // Exponential backoff with jitter
-        const delayMs = Math.pow(2, attempt) * 500 + Math.random() * 500;
-        await new Promise(resolve => setTimeout(resolve, delayMs));
-      }
-
-      const result = await fetchMetadataFromIPFS(metadataURI, timeout, 0);
-      if (result) {
-        return result;
-      }
-    } catch {
-      // Silently continue to next retry
-    }
-  }
-
-  return null;
-}
-
-/**
- * Get organizer name from metadata or address
- */
-export function getOrganizerDisplayName(event: Event, metadata?: EventMetadata): string {
-  // Check if metadata has organizer name
-  if (metadata?.organizer) {
-    return metadata.organizer;
-  }
-
-  // Try to extract name from event description/name
-  const eventName = event.name.toLowerCase();
-  if (eventName.includes('blockchain events')) return 'BlockchainEvents LLC';
-  if (eventName.includes('defi')) return 'DeFi Foundation';
-  if (eventName.includes('nft')) return 'NFT Collective';
-  if (eventName.includes('web3')) return 'Web3 Society';
-  if (eventName.includes('crypto')) return 'Crypto Conference Group';
-
-  // Default fallback - truncate the organizer address
-  const address = event.organizer;
-  return `${address.slice(0, 6)}...${address.slice(-4)}`;
-}
-
-/**
- * Parse timestamp to readable date string
- */
-export function formatEventDate(timestamp: number): string {
-  const date = new Date(timestamp * 1000);
-  return date.toLocaleDateString('en-US', {
-    weekday: 'short',
-    year: 'numeric',
-    month: 'short',
-    day: 'numeric',
-    hour: '2-digit',
-    minute: '2-digit'
-  });
-}
-
-/**
- * Get event status based on current time
- */
-export function getEventStatus(event: Event): 'upcoming' | 'live' | 'ended' {
-  const now = Date.now() / 1000;
-  if (now < event.startTime) return 'upcoming';
-  if (now >= event.startTime && now <= event.endTime) return 'live';
-  return 'ended';
-}
-
-/**
- * Generate default metadata for events without IPFS metadata
- */
-export function generateDefaultMetadata(event: Event): EventMetadata {
-  const defaultDescriptions = [
-    "Join us for an innovative blockchain conference featuring the latest developments in decentralized technology.",
-    "Experience cutting-edge presentations from industry leaders and pioneers in the blockchain space.",
-    "Network with fellow enthusiasts and professionals shaping the future of decentralized finance.",
-    "Discover groundbreaking projects and technologies that are revolutionizing digital assets.",
-    "Learn from experts about the latest trends in NFTs, DeFi, and Web3 development.",
-  ];
-
-  const defaultVenues = [
-    "San Francisco, CA",
-    "New York, NY",
-    "Los Angeles, CA",
-    "Austin, TX",
-    "Miami, FL",
-    "Denver, CO",
-    "Seattle, WA"
-  ];
-
-  const defaultCategories = [
-    "Conference",
-    "Workshop",
-    "Networking",
-    "Summit",
-    "Meetup"
-  ];
-
-  // Use event ID to deterministically select defaults
-  const descriptionIndex = event.id % defaultDescriptions.length;
-  const venueIndex = event.id % defaultVenues.length;
-  const categoryIndex = event.id % defaultCategories.length;
-
-  return {
-    name: event.name,
-    description: defaultDescriptions[descriptionIndex],
-    venue: defaultVenues[venueIndex],
-    category: defaultCategories[categoryIndex],
-    organizer: getOrganizerDisplayName(event),
-    attributes: [
-      { trait_type: "Event Type", value: defaultCategories[categoryIndex] },
-      { trait_type: "Max Attendees", value: event.maxTickets },
-      { trait_type: "Ticket Price", value: `${Number(event.ticketPrice) / 1e18} ETH` }
-    ]
-  };
-}
-
-/**
- * Batch enrich multiple events with metadata
- */
-export async function enrichEventsWithMetadata(events: Event[]): Promise<Event[]> {
-  if (events.length === 0) return [];
-
-  // Process events in larger batches for better performance
-  const batchSize = 5; // Increased from 3 to 5
-  const enrichedEvents: Event[] = [];
-
-  for (let i = 0; i < events.length; i += batchSize) {
-    const batch = events.slice(i, i + batchSize);
-
-    const enrichedBatch = await Promise.all(
-      batch.map(event => enrichEventWithMetadata(event))
-    );
-    enrichedEvents.push(...enrichedBatch);
-
-    // Reduced delay between batches for faster processing
-    if (i + batchSize < events.length) {
-      await new Promise(resolve => setTimeout(resolve, 25)); // Reduced from 50ms
-    }
-  }
-
-  return enrichedEvents;
-}
-=======
 // Utility for fetching and parsing event metadata from IPFS
 import { Event } from '../types/event';
 
@@ -861,5 +453,4 @@
 
   console.log(`[enrichEventsWithMetadata] Successfully enriched ${enrichedEvents.length} events`);
   return enrichedEvents;
-}
->>>>>>> 63b7c485
+}