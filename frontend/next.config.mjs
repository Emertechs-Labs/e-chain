import path from 'path';
import { fileURLToPath } from 'url';
import { withSentryConfig } from '@sentry/nextjs';

const __dirname = path.dirname(fileURLToPath(import.meta.url));

/** @type {import('next').NextConfig} */
const nextConfig = {
  reactStrictMode: true,
  experimental: {
    scrollRestoration: true,
  },
  eslint: {
    ignoreDuringBuilds: true,
  },
  // Disable static generation for Web3 app to avoid prerendering issues
  generateBuildId: async () => {
    return 'build-' + Date.now()
  },
  transpilePackages: ['@polymathuniversata/echain-wallet', 'firebase', '@firebase'],
  outputFileTracingRoot: path.resolve(__dirname),
  images: {
    remotePatterns: [
      {
        protocol: 'https',
        hostname: 'localhost',
      },
      {
        protocol: 'https',
        hostname: 'gateway.pinata.cloud',
      },
      {
        protocol: 'https',
        hostname: 'ipfs.io',
      },
    ],
  },
  async headers() {
    return [
      {
        source: '/:path*',
        headers: [
          {
            key: 'Content-Security-Policy',
            value: [
              "default-src 'self'",
              "script-src 'self' 'unsafe-eval' 'unsafe-inline' 'wasm-unsafe-eval' 'inline-speculation-rules' chrome-extension: moz-extension: safari-extension:",
              "style-src 'self' 'unsafe-inline'",
<<<<<<< HEAD
              "img-src 'self' data: blob: https: http: chrome-extension: moz-extension: safari-extension:",
              "font-src 'self' data: https://fonts.gstatic.com https://r2cdn.perplexity.ai",
              "connect-src 'self' https://sepolia.base.org https://base.g.alchemy.com https://base-sepolia.g.alchemy.com https://*.pinata.cloud https://api.pinata.cloud https://gateway.pinata.cloud https://ipfs.io https://api.web3modal.com https://*.web3modal.org https://*.walletconnect.com https://*.coinbase.com https://*.walletconnect.org https://*.bridge.walletconnect.org wss://*.bridge.walletconnect.org wss://*.walletconnect.org wss://*.walletconnect.com wss://base-sepolia.g.alchemy.com https://*.infura.io wss://*.infura.io http://localhost:* https://*.reown.com wss://*.reown.com",
              "frame-src 'self' https://*.coinbase.com https://*.walletconnect.com https://*.walletconnect.org https://*.reown.com",
              "worker-src 'self' blob: chrome-extension: moz-extension: safari-extension:",
              "child-src 'self' blob: chrome-extension: moz-extension: safari-extension:",
              "object-src 'none'",
              "base-uri 'self'",
              "form-action 'self'",
=======
              "img-src 'self' data: blob: https: http:",
              "font-src 'self' data:",
              "connect-src 'self' https://sepolia.base.org https://mainnet.base.org https://base.g.alchemy.com https://base-sepolia.g.alchemy.com https://*.pinata.cloud https://api.pinata.cloud https://gateway.pinata.cloud https://ipfs.io https://api.web3modal.com https://*.web3modal.org https://*.walletconnect.com https://*.coinbase.com https://*.walletconnect.org https://*.bridge.walletconnect.org https://relay.farcaster.xyz wss://*.bridge.walletconnect.org wss://*.walletconnect.org wss://*.walletconnect.com wss://base-sepolia.g.alchemy.com wss://mainnet.base.org https://*.infura.io wss://*.infura.io http://localhost:*",
              "frame-src 'self' https://*.coinbase.com https://*.walletconnect.com https://*.walletconnect.org https://farcaster.com https://*.farcaster.com",
              "frame-ancestors 'self' https://farcaster.com https://*.farcaster.com",
              "worker-src 'self' blob:",
              "child-src 'self' blob:",
>>>>>>> 63b7c485
            ].join('; '),
          },
        ],
      },
    ];
  },
  webpack: (config, { isServer }) => {
    // Alias react-native async-storage to a small web shim to avoid pulling RN deps
    config.resolve = config.resolve || {};
    config.resolve.alias = config.resolve.alias || {};
    config.resolve.modules = config.resolve.modules || [];
    config.resolve.modules.push(path.resolve(__dirname, '../../node_modules'));
    config.resolve.alias['@react-native-async-storage/async-storage'] = path.resolve(__dirname, './lib/shims/async-storage.js');
    config.resolve.alias['@firebase/app'] = path.resolve(__dirname, 'node_modules/@firebase/app');
    config.resolve.alias['@firebase/util'] = path.resolve(__dirname, 'node_modules/@firebase/util');
    return config;
  }
};

export default process.env.SENTRY_DSN && process.env.SENTRY_DSN !== 'https://your-sentry-dsn@sentry.io/project-id'
  ? withSentryConfig(nextConfig, {
      silent: true,
      org: 'echain',
      project: 'echain-frontend',
      widenClientFileUpload: true,
      transpileClientSDK: true,
      tunnelRoute: '/monitoring',
      hideSourceMaps: true,
      disableLogger: true,
    })
  : nextConfig;<|MERGE_RESOLUTION|>--- conflicted
+++ resolved
@@ -1,6 +1,5 @@
 import path from 'path';
 import { fileURLToPath } from 'url';
-import { withSentryConfig } from '@sentry/nextjs';
 
 const __dirname = path.dirname(fileURLToPath(import.meta.url));
 
@@ -10,30 +9,9 @@
   experimental: {
     scrollRestoration: true,
   },
-  eslint: {
-    ignoreDuringBuilds: true,
-  },
-  // Disable static generation for Web3 app to avoid prerendering issues
-  generateBuildId: async () => {
-    return 'build-' + Date.now()
-  },
-  transpilePackages: ['@polymathuniversata/echain-wallet', 'firebase', '@firebase'],
   outputFileTracingRoot: path.resolve(__dirname),
   images: {
-    remotePatterns: [
-      {
-        protocol: 'https',
-        hostname: 'localhost',
-      },
-      {
-        protocol: 'https',
-        hostname: 'gateway.pinata.cloud',
-      },
-      {
-        protocol: 'https',
-        hostname: 'ipfs.io',
-      },
-    ],
+    domains: ['localhost', 'gateway.pinata.cloud', 'ipfs.io'],
   },
   async headers() {
     return [
@@ -44,19 +22,8 @@
             key: 'Content-Security-Policy',
             value: [
               "default-src 'self'",
-              "script-src 'self' 'unsafe-eval' 'unsafe-inline' 'wasm-unsafe-eval' 'inline-speculation-rules' chrome-extension: moz-extension: safari-extension:",
+              "script-src 'self' 'unsafe-eval' 'unsafe-inline' 'wasm-unsafe-eval'",
               "style-src 'self' 'unsafe-inline'",
-<<<<<<< HEAD
-              "img-src 'self' data: blob: https: http: chrome-extension: moz-extension: safari-extension:",
-              "font-src 'self' data: https://fonts.gstatic.com https://r2cdn.perplexity.ai",
-              "connect-src 'self' https://sepolia.base.org https://base.g.alchemy.com https://base-sepolia.g.alchemy.com https://*.pinata.cloud https://api.pinata.cloud https://gateway.pinata.cloud https://ipfs.io https://api.web3modal.com https://*.web3modal.org https://*.walletconnect.com https://*.coinbase.com https://*.walletconnect.org https://*.bridge.walletconnect.org wss://*.bridge.walletconnect.org wss://*.walletconnect.org wss://*.walletconnect.com wss://base-sepolia.g.alchemy.com https://*.infura.io wss://*.infura.io http://localhost:* https://*.reown.com wss://*.reown.com",
-              "frame-src 'self' https://*.coinbase.com https://*.walletconnect.com https://*.walletconnect.org https://*.reown.com",
-              "worker-src 'self' blob: chrome-extension: moz-extension: safari-extension:",
-              "child-src 'self' blob: chrome-extension: moz-extension: safari-extension:",
-              "object-src 'none'",
-              "base-uri 'self'",
-              "form-action 'self'",
-=======
               "img-src 'self' data: blob: https: http:",
               "font-src 'self' data:",
               "connect-src 'self' https://sepolia.base.org https://mainnet.base.org https://base.g.alchemy.com https://base-sepolia.g.alchemy.com https://*.pinata.cloud https://api.pinata.cloud https://gateway.pinata.cloud https://ipfs.io https://api.web3modal.com https://*.web3modal.org https://*.walletconnect.com https://*.coinbase.com https://*.walletconnect.org https://*.bridge.walletconnect.org https://relay.farcaster.xyz wss://*.bridge.walletconnect.org wss://*.walletconnect.org wss://*.walletconnect.com wss://base-sepolia.g.alchemy.com wss://mainnet.base.org https://*.infura.io wss://*.infura.io http://localhost:*",
@@ -64,7 +31,6 @@
               "frame-ancestors 'self' https://farcaster.com https://*.farcaster.com",
               "worker-src 'self' blob:",
               "child-src 'self' blob:",
->>>>>>> 63b7c485
             ].join('; '),
           },
         ],
@@ -75,24 +41,9 @@
     // Alias react-native async-storage to a small web shim to avoid pulling RN deps
     config.resolve = config.resolve || {};
     config.resolve.alias = config.resolve.alias || {};
-    config.resolve.modules = config.resolve.modules || [];
-    config.resolve.modules.push(path.resolve(__dirname, '../../node_modules'));
     config.resolve.alias['@react-native-async-storage/async-storage'] = path.resolve(__dirname, './lib/shims/async-storage.js');
-    config.resolve.alias['@firebase/app'] = path.resolve(__dirname, 'node_modules/@firebase/app');
-    config.resolve.alias['@firebase/util'] = path.resolve(__dirname, 'node_modules/@firebase/util');
     return config;
   }
 };
 
-export default process.env.SENTRY_DSN && process.env.SENTRY_DSN !== 'https://your-sentry-dsn@sentry.io/project-id'
-  ? withSentryConfig(nextConfig, {
-      silent: true,
-      org: 'echain',
-      project: 'echain-frontend',
-      widenClientFileUpload: true,
-      transpileClientSDK: true,
-      tunnelRoute: '/monitoring',
-      hideSourceMaps: true,
-      disableLogger: true,
-    })
-  : nextConfig;+export default nextConfig;