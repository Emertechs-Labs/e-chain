<<<<<<< HEAD
{
  "framework": "nextjs",
  "buildCommand": "npm run build",
  "installCommand": "npm install",
  "devCommand": "npm run dev",
  "functions": {
    "app/api/**/*.ts": {
      "maxDuration": 30
    }
  },
  "regions": ["iad1"],
  "headers": [
    {
      "source": "/(.*)",
      "headers": [
        {
          "key": "Content-Security-Policy",
          "value": "default-src 'self'; script-src 'self' 'unsafe-eval' 'unsafe-inline' 'wasm-unsafe-eval' 'inline-speculation-rules' chrome-extension: moz-extension: safari-extension:; style-src 'self' 'unsafe-inline'; img-src 'self' blob: data: https: http: chrome-extension: moz-extension: safari-extension:; font-src 'self' data: https://fonts.gstatic.com https://r2cdn.perplexity.ai; connect-src 'self' https://sepolia.base.org https://base.g.alchemy.com https://base-sepolia.g.alchemy.com wss://base-sepolia.g.alchemy.com https://*.pinata.cloud https://api.pinata.cloud https://gateway.pinata.cloud https://ipfs.io https://api.web3modal.com https://*.web3modal.org https://*.walletconnect.com https://*.coinbase.com https://*.walletconnect.org https://*.bridge.walletconnect.org wss://*.bridge.walletconnect.org wss://*.walletconnect.org wss://*.walletconnect.com https://*.infura.io wss://*.infura.io http://localhost:* https://*.reown.com wss://*.reown.com; frame-src 'self' https://*.coinbase.com https://*.walletconnect.com https://*.walletconnect.org https://*.reown.com; worker-src 'self' blob: chrome-extension: moz-extension: safari-extension:; child-src 'self' blob: chrome-extension: moz-extension: safari-extension:; object-src 'none'; base-uri 'self'; form-action 'self';"
        },
        {
          "key": "X-Frame-Options",
          "value": "DENY"
        },
        {
          "key": "X-Content-Type-Options",
          "value": "nosniff"
        },
        {
          "key": "Referrer-Policy",
          "value": "strict-origin-when-cross-origin"
        }
      ]
    }
  ]
=======
{
  "framework": "nextjs",
  "buildCommand": "npm run build",
  "installCommand": "npm install",
  "devCommand": "npm run dev",
  "functions": {
    "app/api/**/*.ts": {
      "maxDuration": 30
    }
  },
  "regions": ["iad1"],
  "headers": [
    {
      "source": "/(.*)",
      "headers": [
        {
          "key": "Content-Security-Policy",
          "value": "default-src 'self'; script-src 'self' 'unsafe-eval' 'unsafe-inline' 'wasm-unsafe-eval'; style-src 'self' 'unsafe-inline'; img-src 'self' blob: data: https: http:; font-src 'self' data:; connect-src 'self' https://mainnet.base.org https://base.g.alchemy.com https://base-mainnet.g.alchemy.com wss://base-mainnet.g.alchemy.com https://*.pinata.cloud https://api.pinata.cloud https://gateway.pinata.cloud https://ipfs.io https://api.web3modal.com https://*.web3modal.org https://*.walletconnect.com https://*.coinbase.com https://*.walletconnect.org https://*.bridge.walletconnect.org wss://*.bridge.walletconnect.org wss://*.walletconnect.org wss://*.walletconnect.com https://*.infura.io wss://*.infura.io; frame-src 'self' https://*.coinbase.com https://*.walletconnect.com https://*.walletconnect.org https://farcaster.com https://*.farcaster.com; frame-ancestors 'self' https://farcaster.com https://*.farcaster.com; worker-src 'self' blob:; child-src 'self' blob:;"
        },
        {
          "key": "X-Frame-Options",
          "value": "DENY"
        },
        {
          "key": "X-Content-Type-Options",
          "value": "nosniff"
        },
        {
          "key": "Referrer-Policy",
          "value": "strict-origin-when-cross-origin"
        }
      ]
    }
  ]
>>>>>>> 63b7c485
}<|MERGE_RESOLUTION|>--- conflicted
+++ resolved
@@ -1,39 +1,3 @@
-<<<<<<< HEAD
-{
-  "framework": "nextjs",
-  "buildCommand": "npm run build",
-  "installCommand": "npm install",
-  "devCommand": "npm run dev",
-  "functions": {
-    "app/api/**/*.ts": {
-      "maxDuration": 30
-    }
-  },
-  "regions": ["iad1"],
-  "headers": [
-    {
-      "source": "/(.*)",
-      "headers": [
-        {
-          "key": "Content-Security-Policy",
-          "value": "default-src 'self'; script-src 'self' 'unsafe-eval' 'unsafe-inline' 'wasm-unsafe-eval' 'inline-speculation-rules' chrome-extension: moz-extension: safari-extension:; style-src 'self' 'unsafe-inline'; img-src 'self' blob: data: https: http: chrome-extension: moz-extension: safari-extension:; font-src 'self' data: https://fonts.gstatic.com https://r2cdn.perplexity.ai; connect-src 'self' https://sepolia.base.org https://base.g.alchemy.com https://base-sepolia.g.alchemy.com wss://base-sepolia.g.alchemy.com https://*.pinata.cloud https://api.pinata.cloud https://gateway.pinata.cloud https://ipfs.io https://api.web3modal.com https://*.web3modal.org https://*.walletconnect.com https://*.coinbase.com https://*.walletconnect.org https://*.bridge.walletconnect.org wss://*.bridge.walletconnect.org wss://*.walletconnect.org wss://*.walletconnect.com https://*.infura.io wss://*.infura.io http://localhost:* https://*.reown.com wss://*.reown.com; frame-src 'self' https://*.coinbase.com https://*.walletconnect.com https://*.walletconnect.org https://*.reown.com; worker-src 'self' blob: chrome-extension: moz-extension: safari-extension:; child-src 'self' blob: chrome-extension: moz-extension: safari-extension:; object-src 'none'; base-uri 'self'; form-action 'self';"
-        },
-        {
-          "key": "X-Frame-Options",
-          "value": "DENY"
-        },
-        {
-          "key": "X-Content-Type-Options",
-          "value": "nosniff"
-        },
-        {
-          "key": "Referrer-Policy",
-          "value": "strict-origin-when-cross-origin"
-        }
-      ]
-    }
-  ]
-=======
 {
   "framework": "nextjs",
   "buildCommand": "npm run build",
@@ -68,5 +32,4 @@
       ]
     }
   ]
->>>>>>> 63b7c485
 }