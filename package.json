<<<<<<< HEAD
{
  "name": "echain",
  "version": "1.0.0",
  "description": "Echain - Web3-native event management platform built on Base with direct contract integration",
  "scripts": {
    "qa": "bash tools/scripts/qa-agent.sh",
    "qa:lint": "bash tools/scripts/qa-agent.sh --lint-only",
    "qa:test": "bash tools/scripts/qa-agent.sh --test-only",
    "qa:build": "bash tools/scripts/qa-agent.sh --build-only",
    "qa:security": "bash tools/scripts/qa-agent.sh --security-only",
    "qa:docs": "bash tools/scripts/qa-agent.sh --docs-only",
    "docs:update": "node tools/scripts/update-docs.js",
    "dev": "npm run qa && npm run dev:frontend",
    "dev:frontend": "cd frontend && npm run dev",
    "dev:blockchain": "cd blockchain && npm run dev",
    "build": "npm run qa:build && npm run build:all",
    "build:all": "cd frontend && npm run build && cd ../blockchain && forge build",
    "test": "npm run qa:test",
    "test:all": "bash tools/scripts/run_all_tests.sh",
    "lint": "npm run qa:lint",
    "lint:fix": "cd frontend && npm run lint:fix && cd ../blockchain && npm run fix:all",
    "docker:build": "npm run qa && docker build -t echain .",
    "docker:run": "docker run -p 3000:3000 echain",
    "docker:commit": "npm run qa && docker commit $(docker ps -q) echain:$(date +%Y%m%d_%H%M%S)",
    "prepare": "husky install"
  },
  "repository": {
    "type": "git",
    "url": "git+https://github.com/Talent-Index/Echain.git"
  },
  "keywords": [
    "Web3",
    "Blockchain",
    "Events",
    "NFT",
    "POAP",
    "Base",
    "Ethereum"
  ],
  "author": "Echain Team",
  "license": "MIT",
  "private": true,
  "bugs": {
    "url": "https://github.com/Talent-Index/Echain/issues"
  },
  "homepage": "https://github.com/Talent-Index/Echain#readme",
  "workspaces": [
    "blockchain",
    "frontend"
  ],
  "dependencies": {
    "@coinbase/cdp-sdk": "^1.38.4",
    "@firebase/app": "^0.14.4",
    "@firebase/component": "^0.7.0",
    "@firebase/util": "^1.13.0",
    "@polymathuniversata/echain-wallet": "^1.0.3",
    "@sentry/nextjs": "^8.55.0",
    "@vercel/analytics": "^1.5.0",
    "install": "^0.13.0",
    "lodash": "^4.17.21",
    "polkadot-api": "^1.19.2"
  },
  "devDependencies": {
    "@testing-library/jest-dom": "^6.9.1",
    "@testing-library/react": "^16.3.0",
    "@types/lodash": "^4.17.20",
    "@vitest/ui": "^4.0.3",
    "echain-qa-agent": "^2.1.5",
    "jsdom": "^27.0.1",
    "lint-staged": "^16.2.2",
    "vitest": "^4.0.3"
  }
}
=======
{
  "name": "echain",
  "version": "1.0.0",
  "description": "Echain - Web3-native event management platform built on Base with direct contract integration",
  "scripts": {
    "qa": "bash scripts/qa-agent.sh",
    "qa:lint": "bash scripts/qa-agent.sh --lint-only",
    "qa:test": "bash scripts/qa-agent.sh --test-only",
    "qa:build": "bash scripts/qa-agent.sh --build-only",
    "qa:security": "bash scripts/qa-agent.sh --security-only",
    "qa:docs": "bash scripts/qa-agent.sh --docs-only",
    "docs:update": "node scripts/update-docs.js",
    "dev": "npm run qa && npm run dev:frontend",
    "dev:frontend": "cd frontend && npm run dev",
    "dev:blockchain": "cd blockchain && npm run dev",
    "build": "npm run qa:build && npm run build:all",
    "build:all": "cd frontend && npm run build && cd ../blockchain && forge build",
    "test": "npm run qa:test",
    "test:all": "bash scripts/run_all_tests.sh",
    "lint": "npm run qa:lint",
    "lint:fix": "cd frontend && npm run lint:fix && cd ../blockchain && npm run fix:all",
    "docker:build": "npm run qa && docker build -t echain .",
    "docker:run": "docker run -p 3000:3000 echain",
    "docker:commit": "npm run qa && docker commit $(docker ps -q) echain:$(date +%Y%m%d_%H%M%S)",
    "prepare": "husky install"
  },
  "repository": {
    "type": "git",
    "url": "git+https://github.com/Talent-Index/Echain.git"
  },
  "keywords": [
    "Web3",
    "Blockchain",
    "Events",
    "NFT",
    "POAP",
    "Base",
    "Ethereum"
  ],
  "author": "Echain Team",
  "license": "MIT",
  "private": true,
  "bugs": {
    "url": "https://github.com/Talent-Index/Echain/issues"
  },
  "homepage": "https://github.com/Talent-Index/Echain#readme",
  "workspaces": [
    "blockchain",
    "frontend",
    "packages/wallet"
  ],
  "dependencies": {
    "@vercel/analytics": "^1.5.0",
    "dedot": "^0.18.2",
    "polkadot-api": "^1.19.2"
  },
  "devDependencies": {
    "echain-qa-agent": "^2.1.5",
    "lint-staged": "^16.2.2"
  }
}
>>>>>>> 63b7c485
<|MERGE_RESOLUTION|>--- conflicted
+++ resolved
@@ -1,78 +1,3 @@
-<<<<<<< HEAD
-{
-  "name": "echain",
-  "version": "1.0.0",
-  "description": "Echain - Web3-native event management platform built on Base with direct contract integration",
-  "scripts": {
-    "qa": "bash tools/scripts/qa-agent.sh",
-    "qa:lint": "bash tools/scripts/qa-agent.sh --lint-only",
-    "qa:test": "bash tools/scripts/qa-agent.sh --test-only",
-    "qa:build": "bash tools/scripts/qa-agent.sh --build-only",
-    "qa:security": "bash tools/scripts/qa-agent.sh --security-only",
-    "qa:docs": "bash tools/scripts/qa-agent.sh --docs-only",
-    "docs:update": "node tools/scripts/update-docs.js",
-    "dev": "npm run qa && npm run dev:frontend",
-    "dev:frontend": "cd frontend && npm run dev",
-    "dev:blockchain": "cd blockchain && npm run dev",
-    "build": "npm run qa:build && npm run build:all",
-    "build:all": "cd frontend && npm run build && cd ../blockchain && forge build",
-    "test": "npm run qa:test",
-    "test:all": "bash tools/scripts/run_all_tests.sh",
-    "lint": "npm run qa:lint",
-    "lint:fix": "cd frontend && npm run lint:fix && cd ../blockchain && npm run fix:all",
-    "docker:build": "npm run qa && docker build -t echain .",
-    "docker:run": "docker run -p 3000:3000 echain",
-    "docker:commit": "npm run qa && docker commit $(docker ps -q) echain:$(date +%Y%m%d_%H%M%S)",
-    "prepare": "husky install"
-  },
-  "repository": {
-    "type": "git",
-    "url": "git+https://github.com/Talent-Index/Echain.git"
-  },
-  "keywords": [
-    "Web3",
-    "Blockchain",
-    "Events",
-    "NFT",
-    "POAP",
-    "Base",
-    "Ethereum"
-  ],
-  "author": "Echain Team",
-  "license": "MIT",
-  "private": true,
-  "bugs": {
-    "url": "https://github.com/Talent-Index/Echain/issues"
-  },
-  "homepage": "https://github.com/Talent-Index/Echain#readme",
-  "workspaces": [
-    "blockchain",
-    "frontend"
-  ],
-  "dependencies": {
-    "@coinbase/cdp-sdk": "^1.38.4",
-    "@firebase/app": "^0.14.4",
-    "@firebase/component": "^0.7.0",
-    "@firebase/util": "^1.13.0",
-    "@polymathuniversata/echain-wallet": "^1.0.3",
-    "@sentry/nextjs": "^8.55.0",
-    "@vercel/analytics": "^1.5.0",
-    "install": "^0.13.0",
-    "lodash": "^4.17.21",
-    "polkadot-api": "^1.19.2"
-  },
-  "devDependencies": {
-    "@testing-library/jest-dom": "^6.9.1",
-    "@testing-library/react": "^16.3.0",
-    "@types/lodash": "^4.17.20",
-    "@vitest/ui": "^4.0.3",
-    "echain-qa-agent": "^2.1.5",
-    "jsdom": "^27.0.1",
-    "lint-staged": "^16.2.2",
-    "vitest": "^4.0.3"
-  }
-}
-=======
 {
   "name": "echain",
   "version": "1.0.0",
@@ -133,5 +58,4 @@
     "echain-qa-agent": "^2.1.5",
     "lint-staged": "^16.2.2"
   }
-}
->>>>>>> 63b7c485
+}